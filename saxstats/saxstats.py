#!/usr/bin/env python
#
#    saxstats.py
#    SAXStats
#    A collection of python functions useful for solution scattering
#
#    Tested using Anaconda / Python 2.7, 3.7
#
#    Author: Thomas D. Grant
#    Email:  <tdgrant@buffalo.edu>
#    Alt Email:  <tgrant@hwi.buffalo.edu>
#    Copyright 2017 - Present The Research Foundation for SUNY
#
#    Additional authors:
#    Nhan D. Nguyen
#    Jesse Hopkins
#    Andrew Bruno
#    Esther Gallmeier
#    Sarah Chamberlain
#    Stephen Moore
#    Jitendra Singh
#
#    This program is free software: you can redistribute it and/or modify
#    it under the terms of the GNU General Public License as published by
#    the Free Software Foundation, either version 3 of the License, or
#    (at your option) any later version.
#
#    This program is distributed in the hope that it will be useful,
#    but WITHOUT ANY WARRANTY; without even the implied warranty of
#    MERCHANTABILITY or FITNESS FOR A PARTICULAR PURPOSE.  See the
#    GNU General Public License for more details.
#
#    You should have received a copy of the GNU General Public License
#    along with this program.  If not, see <http://www.gnu.org/licenses/>.
#

from __future__ import print_function, division, unicode_literals
try:
    from builtins import object, range, map, zip, str
except ImportError:
    from __builtin__ import object, range, map, zip, str
from io import open

import sys
import re
import os
import json
import struct
import logging
from functools import partial
import multiprocessing
import datetime, time
from time import sleep
import warnings
import pickle

import numpy as np
from scipy import ndimage, interpolate, spatial, special, optimize, signal, stats, fft
from functools import reduce

#load some dictionaries
from resources import resources
electrons = resources.electrons
atomic_volumes = resources.atomic_volumes
numH = resources.numH
volH = resources.volH
vdW = resources.vdW
radii_sf_dict = resources.radii_sf_dict
ffcoeff = resources.ffcoeff

#for implicit hydrogens, from distribution of corrected unique volumes
implicit_H_radius = 0.826377

try: 
    import numba as nb
    numba = True
    #suppress some unnecessary deprecation warnings
    from numba.core.errors import NumbaDeprecationWarning, NumbaPendingDeprecationWarning
    warnings.simplefilter('ignore', category=NumbaDeprecationWarning)
    warnings.simplefilter('ignore', category=NumbaPendingDeprecationWarning)
except:
    numba = False

try:
    import cupy as cp
    CUPY_LOADED = True
except ImportError:
    CUPY_LOADED = False

# try:
#     import pyfftw
#     pyfftw.config.NUM_THREADS = multiprocessing.cpu_count()
#     pyfftw.interfaces.cache.enable()
#     PYFFTW = True
#     # Try to load FFTW wisdom but don't panic if we can't
#     try:
#         with open("fft.wisdom", "rb") as the_file:
#             wisdom = pickle.load(the_file)
#             pyfftw.import_wisdom(wisdom)
#             print("pyfftw wisdom imported")
#     except FileNotFoundError:
#         print("Warning: pyfftw wisdom could not be imported")
# except:
#     PYFFTW = False

#disable pyfftw until we can make it more stable
#it works, but often results in nans randomly
PYFFTW = False


def myfftn(x, DENSS_GPU=False):
    if DENSS_GPU:
        return cp.fft.fftn(x)
    else:
        if PYFFTW:
            return pyfftw.interfaces.numpy_fft.fftn(x)
        else:
            try:
                #try running the parallelized version of scipy fft
                return fft.fftn(x,workers=-1)
            except:
                #fall back to numpy
                return np.fft.fftn(x)

def myrfftn(x, DENSS_GPU=False):
    if DENSS_GPU:
        return cp.fft.rfftn(x)
    else:
        if PYFFTW:
            return pyfftw.interfaces.numpy_fft.rfftn(x)
        else:
            try:
                #try running the parallelized version of scipy fft
                return fft.rfftn(x,workers=-1)
            except:
                #fall back to numpy
                return np.fft.rfftn(x)

def myifftn(x, DENSS_GPU=False):
    if DENSS_GPU:
        return cp.fft.ifftn(x)
    else:
        if PYFFTW:
            return pyfftw.interfaces.numpy_fft.ifftn(x)
        else:
            try:
                #try running the parallelized version of scipy fft
                return fft.ifftn(x,workers=-1)
            except:
                #fall back to numpy
                return np.fft.ifftn(x)

def myirfftn(x, DENSS_GPU=False):
    if DENSS_GPU:
        return cp.fft.irfftn(x)
    else:
        if PYFFTW:
            return pyfftw.interfaces.numpy_fft.irfftn(x)
        else:
            try:
                #try running the parallelized version of scipy fft
                return fft.irfftn(x,workers=-1)
            except:
                #fall back to numpy
                return np.fft.irfftn(x)

def myabs(x, out=None,DENSS_GPU=False):
    if DENSS_GPU:
        return cp.abs(x,out=out)
    else:
        return np.abs(x,out=out)

# @numba.vectorize([numba.float64(numba.complex128),numba.float32(numba.complex64)])
def abs2(x):
    #a faster way to calculate abs(x)**2, for calculating intensities
    re2 = (x.real)**2 
    im2 = (x.imag)**2
    _abs2 = re2 + im2
    return _abs2

# @numba.jit(nopython=True)
# def mybincount(x, weights):
#     result = np.zeros(x.max() + 1, int)
#     for i in x:
#         result[i] += weights[i]

def mybinmean(xravel,binsravel,xcount=None,DENSS_GPU=False):
    if DENSS_GPU:
        xsum = cp.bincount(binsravel, xravel)
        if xcount is None:
            xcount = cp.bincount(binsravel)
        return xsum/xcount
    else:
        xsum = np.bincount(binsravel, xravel)
        if xcount is None:
            xcount = np.bincount(binsravel)
        return xsum/xcount

def myones(x, DENSS_GPU=False):
    if DENSS_GPU:
        return cp.ones(x)
    else:
        return np.ones(x)

def myzeros(x, DENSS_GPU=False):
    if DENSS_GPU:
        return cp.zeros(x)
    else:
        return np.zeros(x)

def mysqrt(x, DENSS_GPU=False):
    if DENSS_GPU:
        return cp.sqrt(x)
    else:
        return np.sqrt(x)

def mysum(x, out=None,DENSS_GPU=False):
    if DENSS_GPU:
        return cp.sum(x,out=out)
    else:
        return np.sum(x,out=out)

def myzeros_like(x, DENSS_GPU=False):
    if DENSS_GPU:
        return cp.zeros_like(x)
    else:
        return np.zeros_like(x)

def mystd(x, DENSS_GPU=False):
    if DENSS_GPU:
        return cp.std(x)
    else:
        return np.std(x)

def mymean(x, DENSS_GPU=False):
    if DENSS_GPU:
        return cp.mean(x)
    else:
        return np.mean(x)

def mylog(x, DENSS_GPU=False):
    if DENSS_GPU:
        return cp.log(x)
    else:
        return np.log(x)

def chi2(exp, calc, sig):
    """Return the chi2 discrepancy between experimental and calculated data"""
    return np.sum(np.square(exp - calc) / np.square(sig))

def rho2rg(rho,side=None,r=None,support=None,dx=None):
    """Calculate radius of gyration from an electron density map."""
    if side is None and r is None:
        print("Error: To calculate Rg, must provide either side or r parameters.")
        sys.exit()
    if side is not None and r is None:
        n = rho.shape[0]
        x_ = np.linspace(-side/2.,side/2.,n)
        x,y,z = np.meshgrid(x_,x_,x_,indexing='ij')
        r = np.sqrt(x**2 + y**2 + z**2)
    if support is None:
        support = np.ones_like(rho,dtype=bool)
    if dx is None:
        print("Error: To calculate Rg, must provide dx")
        sys.exit()
    gridcenter = (np.array(rho.shape)-1.)/2.
    com = np.array(ndimage.measurements.center_of_mass(np.abs(rho)))
    rhocom = (gridcenter-com)*dx
    rg2 = np.sum(r[support]**2*rho[support])/np.sum(rho[support])
    rg2 = rg2 - np.linalg.norm(rhocom)**2
    rg = np.sign(rg2)*np.abs(rg2)**0.5
    return rg

def write_mrc(rho,side,filename="map.mrc"):
    """Write an MRC formatted electron density map.
       See here: http://www2.mrc-lmb.cam.ac.uk/research/locally-developed-software/image-processing-software/#image
    """
    xs, ys, zs = rho.shape
    nxstart = -xs//2+1
    nystart = -ys//2+1
    nzstart = -zs//2+1
    side = np.atleast_1d(side)
    if len(side) == 1:
        a,b,c = side, side, side
    elif len(side) == 3:
        a,b,c = side
    else:
        print("Error. Argument 'side' must be float or 3-tuple")
    with open(filename, "wb") as fout:
        # NC, NR, NS, MODE = 2 (image : 32-bit reals)
        fout.write(struct.pack('<iiii', xs, ys, zs, 2))
        # NCSTART, NRSTART, NSSTART
        fout.write(struct.pack('<iii', nxstart, nystart, nzstart))
        # MX, MY, MZ
        fout.write(struct.pack('<iii', xs, ys, zs))
        # X length, Y, length, Z length
        fout.write(struct.pack('<fff', a, b, c))
        # Alpha, Beta, Gamma
        fout.write(struct.pack('<fff', 90.0, 90.0, 90.0))
        # MAPC, MAPR, MAPS
        fout.write(struct.pack('<iii', 1, 2, 3))
        # DMIN, DMAX, DMEAN
        fout.write(struct.pack('<fff', np.min(rho), np.max(rho), np.average(rho)))
        # ISPG, NSYMBT, mlLSKFLG
        fout.write(struct.pack('<iii', 1, 0, 0))
        # EXTRA
        fout.write(struct.pack('<'+'f'*12, 1.0, 0.0, 0.0, 0.0, 1.0, 0.0, 0.0, 0.0, 1.0, 0.0, 0.0, 0.0))
        for i in range(0, 12):
            fout.write(struct.pack('<f', 0.0))

        # XORIGIN, YORIGIN, ZORIGIN
        fout.write(struct.pack('<fff', 0.,0.,0. )) #nxstart*(a/xs), nystart*(b/ys), nzstart*(c/zs) ))
        # MAP
        fout.write('MAP '.encode())
        # MACHST (little endian)
        fout.write(struct.pack('<BBBB', 0x44, 0x41, 0x00, 0x00))
        # RMS (std)
        fout.write(struct.pack('<f', np.std(rho)))
        # NLABL
        fout.write(struct.pack('<i', 0))
        # LABEL(20,10) 10 80-character text labels
        for i in range(0, 800):
            fout.write(struct.pack('<B', 0x00))

        # Write out data
        s = struct.pack('=%sf' % rho.size, *rho.flatten('F'))
        fout.write(s)

def read_mrc(filename="map.mrc",returnABC=False,float64=True):
    """
        See MRC format at http://bio3d.colorado.edu/imod/doc/mrc_format.txt for offsets
    """
    with open(filename, 'rb') as fin:
        MRCdata=fin.read()
        nx = struct.unpack_from('<i',MRCdata, 0)[0]
        ny = struct.unpack_from('<i',MRCdata, 4)[0]
        nz = struct.unpack_from('<i',MRCdata, 8)[0]

        #side = struct.unpack_from('<f',MRCdata,40)[0]
        a, b, c = struct.unpack_from('<fff',MRCdata,40)
        side = a

        #header is 1024 bytes long. To read data, skip ahead to that point in the file
        fin.seek(1024, os.SEEK_SET)
        rho = np.fromfile(file=fin, dtype=np.dtype(np.float32)).reshape((nx,ny,nz),order='F')
        fin.close()
    if float64:
        rho = rho.astype(np.float64)
    if returnABC:
        return rho, (a,b,c)
    else:
        return rho, side

def write_xplor(rho,side,filename="map.xplor"):
    """Write an XPLOR formatted electron density map."""
    xs, ys, zs = rho.shape
    title_lines = ['REMARK FILENAME="'+filename+'"','REMARK DATE= '+str(datetime.datetime.today())]
    with open(filename,'w') as f:
        f.write("\n")
        f.write("%8d !NTITLE\n" % len(title_lines))
        for line in title_lines:
            f.write("%-264s\n" % line)
        #f.write("%8d%8d%8d%8d%8d%8d%8d%8d%8d\n" % (xs,0,xs-1,ys,0,ys-1,zs,0,zs-1))
        f.write("%8d%8d%8d%8d%8d%8d%8d%8d%8d\n" % (xs,-xs/2+1,xs/2,ys,-ys/2+1,ys/2,zs,-zs/2+1,zs/2))
        f.write("% -.5E% -.5E% -.5E% -.5E% -.5E% -.5E\n" % (side,side,side,90,90,90))
        f.write("ZYX\n")
        for k in range(zs):
            f.write("%8s\n" % k)
            for j in range(ys):
                for i in range(xs):
                    if (i+j*ys) % 6 == 5:
                        f.write("% -.5E\n" % rho[i,j,k])
                    else:
                        f.write("% -.5E" % rho[i,j,k])
            f.write("\n")
        f.write("    -9999\n")
        f.write("  %.4E  %.4E" % (np.average(rho), np.std(rho)))

def pad_rho(rho,newshape):
    """Pad rho with zeros to achieve new shape"""
    a = rho
    a_nx,a_ny,a_nz = a.shape
    b_nx,b_ny,b_nz = newshape
    padx1 = (b_nx-a_nx)//2
    padx2 = (b_nx-a_nx) - padx1
    pady1 = (b_ny-a_ny)//2
    pady2 = (b_ny-a_ny) - pady1
    padz1 = (b_nz-a_nz)//2
    padz2 = (b_nz-a_nz) - padz1
    #np.pad cannot take negative values, i.e. where the array will be cropped
    #however, can instead just use slicing to do the equivalent
    #but first need to identify which pad values are negative
    slcx1, slcx2, slcy1, slcy2, slcz1, slcz2 = None, None, None, None, None, None
    if padx1 < 0:
        slcx1 = -padx1
        padx1 = 0
    if padx2 < 0:
        slcx2 = padx2
        padx2 = 0
    if pady1 < 0:
        slcy1 = -pady1
        pady1 = 0
    if pady2 < 0:
        slcy2 = pady2
        pady2 = 0
    if padz1 < 0:
        slcz1 = -padz1
        padz1 = 0
    if padz2 < 0:
        slcz2 = padz2
        padz2 = 0
    a = np.pad(a,((padx1,padx2),(pady1,pady2),(padz1,padz2)),'constant')[
        slcx1:slcx2, slcy1:slcy2, slcz1:slcz2]
    return a

def zoom_rho(rho,vx,dx):
    """Resample rho to have new voxel size.

    rho - map to resample (3D array)
    vx - length of voxel of rho, float or tuple of three sides (a,b,c)
    dx - desired voxel size (only float allowed, assumes cubic grid desired)
    """
    vx = np.atleast_1d(vx)
    if len(vx) == 1:
        vx, vy, vz = vx, vx, vx
    elif len(vx) == 3:
        vx, vy, vz = vx
    else:
        print("Error. Argument 'vx' must be float or 3-tuple")
    dx = np.atleast_1d(dx)
    if len(dx) == 1:
        dx, dy, dz = dx, dx, dx
    elif len(dx) == 3:
        dx, dy, dz = dx
    else:
        print("Error. Argument 'vx' must be float or 3-tuple")
    #zoom factors
    zx, zy, zz = vx/dx, vy/dy, vz/dz
    newrho = ndimage.zoom(rho,(zx, zy, zz),order=1,mode="wrap")

    return newrho

def _fit_by_least_squares(radial, vectors, nmin=None,nmax=None):
    # This function fits a set of linearly combined vectors to a radial profile,
    # using a least-squares-based approach. The fit only takes into account the
    # range of radial bins defined by the xmin and xmax arguments.
    if nmin is None:
        nmin = 0
    if nmax is None:
        nmax = len(radial)
    a = np.nan_to_num(np.atleast_2d(vectors).T)
    b = np.nan_to_num(radial)
    a = a[nmin:nmax]
    b = b[nmin:nmax]
    coefficients, _, _, _ = np.linalg.lstsq(a, b, rcond=None)
    # coefficients, _ = optimize.nnls(a, b)
    return coefficients

def running_mean(x, N):
    # return ndimage.uniform_filter1d(x, N, mode='nearest', origin=-(N//2))[:-(N-1)]
    return np.convolve(x, np.ones(N)/N, mode='same')

def loadOutFile(filename):
    """Loads a GNOM .out file and returns q, Ireg, sqrt(Ireg), and a
    dictionary of miscellaneous results from GNOM. Taken from the BioXTAS
    RAW software package, used with permission under the GPL license."""

    five_col_fit = re.compile('\s*\d*[.]\d*[+eE-]*\d+\s+-?\d*[.]\d*[+eE-]*\d+\s+\d*[.]\d*[+eE-]*\d+\s+\d*[.]\d*[+eE-]*\d+\s+\d*[.]\d*[+eE-]*\d+\s*$')
    three_col_fit = re.compile('\s*\d*[.]\d*[+eE-]*\d+\s+-?\d*[.]\d*[+eE-]*\d+\s+\d*[.]\d*[+eE-]*\d+\s*$')
    two_col_fit = re.compile('\s*\d*[.]\d*[+eE-]*\d+\s+-?\d*[.]\d*[+eE-]*\d+\s*$')

    results_fit = re.compile('\s*Current\s+\d*[.]\d*[+eE-]*\d*\s+\d*[.]\d*[+eE-]*\d*\s+\d*[.]\d*[+eE-]*\d*\s+\d*[.]\d*[+eE-]*\d*\s+\d*[.]\d*[+eE-]*\d*\s+\d*[.]\d*[+eE-]*\d*\s*\d*[.]?\d*[+eE-]*\d*\s*$')

    te_fit = re.compile('\s*Total\s+[Ee]stimate\s*:\s+\d*[.]\d+\s*\(?[A-Za-z\s]+\)?\s*$')
    te_num_fit = re.compile('\d*[.]\d+')
    te_quality_fit = re.compile('[Aa][A-Za-z\s]+\)?\s*$')

    p_rg_fit = re.compile('\s*Real\s+space\s*\:?\s*Rg\:?\s*\=?\s*\d*[.]\d+[+eE-]*\d*\s*\+-\s*\d*[.]\d+[+eE-]*\d*')
    q_rg_fit = re.compile('\s*Reciprocal\s+space\s*\:?\s*Rg\:?\s*\=?\s*\d*[.]\d+[+eE-]*\d*\s*')

    p_i0_fit = re.compile('\s*Real\s+space\s*\:?[A-Za-z0-9\s\.,+-=]*\(0\)\:?\s*\=?\s*\d*[.]\d+[+eE-]*\d*\s*\+-\s*\d*[.]\d+[+eE-]*\d*')
    q_i0_fit = re.compile('\s*Reciprocal\s+space\s*\:?[A-Za-z0-9\s\.,+-=]*\(0\)\:?\s*\=?\s*\d*[.]\d+[+eE-]*\d*\s*')

    qfull = []
    qshort = []
    Jexp = []
    Jerr  = []
    Jreg = []
    Ireg = []

    R = []
    P = []
    Perr = []

    outfile = []

    #In case it returns NaN for either value, and they don't get picked up in the regular expression
    q_rg=None         #Reciprocal space Rg
    q_i0=None         #Reciprocal space I0


    with open(filename, errors='ignore') as f:
        for line in f:
            twocol_match = two_col_fit.match(line)
            threecol_match = three_col_fit.match(line)
            fivecol_match = five_col_fit.match(line)
            results_match = results_fit.match(line)
            te_match = te_fit.match(line)
            p_rg_match = p_rg_fit.match(line)
            q_rg_match = q_rg_fit.match(line)
            p_i0_match = p_i0_fit.match(line)
            q_i0_match = q_i0_fit.match(line)

            outfile.append(line)

            if twocol_match:
                # print line
                found = twocol_match.group().split()

                qfull.append(float(found[0]))
                Ireg.append(float(found[1]))

            elif threecol_match:
                #print line
                found = threecol_match.group().split()

                R.append(float(found[0]))
                P.append(float(found[1]))
                Perr.append(float(found[2]))

            elif fivecol_match:
                #print line
                found = fivecol_match.group().split()

                qfull.append(float(found[0]))
                qshort.append(float(found[0]))
                Jexp.append(float(found[1]))
                Jerr.append(float(found[2]))
                Jreg.append(float(found[3]))
                Ireg.append(float(found[4]))

            elif results_match:
                found = results_match.group().split()
                Actual_DISCRP = float(found[1])
                Actual_OSCILL = float(found[2])
                Actual_STABIL = float(found[3])
                Actual_SYSDEV = float(found[4])
                Actual_POSITV = float(found[5])
                Actual_VALCEN = float(found[6])

                if len(found) == 8:
                    Actual_SMOOTH = float(found[7])
                else:
                    Actual_SMOOTH = -1

            elif te_match:
                te_num_search = te_num_fit.search(line)
                te_quality_search = te_quality_fit.search(line)

                TE_out = float(te_num_search.group().strip())
                quality = te_quality_search.group().strip().rstrip(')').strip()


            if p_rg_match:
                found = p_rg_match.group().split()
                try:
                    rg = float(found[-3])
                except:
                    rg = float(found[-2])
                try:
                    rger = float(found[-1])
                except:
                    rger = float(found[-1].strip('+-'))

            elif q_rg_match:
                found = q_rg_match.group().split()
                q_rg = float(found[-1])


            if p_i0_match:
                found = p_i0_match.group().split()
                i0 = float(found[-3])
                i0er = float(found[-1])

            elif q_i0_match:
                found = q_i0_match.group().split()
                q_i0 = float(found[-1])

    name = os.path.basename(filename)

    chisq = np.sum(np.square(np.array(Jexp)-np.array(Jreg))/np.square(Jerr))/(len(Jexp)-1) #DOF normalied chi squared

    results = { 'dmax'      : R[-1],        #Dmax
                'TE'        : TE_out,       #Total estimate
                'rg'        : rg,           #Real space Rg
                'rger'      : rger,         #Real space rg error
                'i0'        : i0,           #Real space I0
                'i0er'      : i0er,         #Real space I0 error
                'q_rg'      : q_rg,         #Reciprocal space Rg
                'q_i0'      : q_i0,         #Reciprocal space I0
                'quality'   : quality,      #Quality of GNOM out file
                'discrp'    : Actual_DISCRP,#DISCRIP, kind of chi squared (normalized by number of points, with a regularization parameter thing thrown in)
                'oscil'     : Actual_OSCILL,#Oscillation of solution
                'stabil'    : Actual_STABIL,#Stability of solution
                'sysdev'    : Actual_SYSDEV,#Systematic deviation of solution
                'positv'    : Actual_POSITV,#Relative norm of the positive part of P(r)
                'valcen'    : Actual_VALCEN,#Validity of the chosen interval in real space
                'smooth'    : Actual_SMOOTH,#Smoothness of the chosen interval? -1 indicates no real value, for versions of GNOM < 5.0 (ATSAS <2.8)
                'filename'  : name,         #GNOM filename
                'algorithm' : 'GNOM',       #Lets us know what algorithm was used to find the IFT
                'chisq'     : chisq         #Actual chi squared value
                    }

    #Jreg and Jerr are the raw data on the qfull axis
    Jerr = np.array(Jerr)
    prepend = np.zeros((len(Ireg)-len(Jerr)))
    prepend += np.mean(Jerr[:10])
    Jerr = np.concatenate((prepend,Jerr))
    Jreg = np.array(Jreg)
    Jreg = np.concatenate((prepend*0,Jreg))
    Jexp = np.array(Jexp)
    Jexp = np.concatenate((prepend*0,Jexp))

    return np.array(qfull), Jexp, Jerr, np.array(Ireg), results

def loadDatFile(filename):
    ''' Loads a Primus .dat format file. Taken from the BioXTAS RAW software package,
    used with permission under the GPL license.'''

    iq_pattern = re.compile('\s*\d*[.]\d*[+eE-]*\d+\s+-?\d*[.]\d*[+eE-]*\d+\s+\d*[.]\d*[+eE-]*\d+\s*')

    i = []
    q = []
    err = []

    with open(filename, errors='ignore') as f:
        lines = f.readlines()

    comment = ''
    line = lines[0]
    j=0
    while line.split() and line.split()[0].strip()[0] == '#':
        comment = comment+line
        j = j+1
        line = lines[j]

    fileHeader = {'comment':comment}
    parameters = {'filename' : os.path.split(filename)[1],
                  'counters' : fileHeader}

    if comment.find('model_intensity') > -1:
        #FoXS file with a fit! has four data columns
        is_foxs_fit=True
        imodel = []
    else:
        is_foxs_fit = False

    for line in lines:
        iq_match = iq_pattern.match(line)

        if iq_match:
            if not is_foxs_fit:
                found = iq_match.group().split()
                q.append(float(found[0]))
                i.append(float(found[1]))
                err.append(float(found[2]))
            else:
                found = line.split()
                q.append(float(found[0]))
                i.append(float(found[1]))
                imodel.append(float(found[2]))
                err.append(float(found[3]))

    i = np.array(i)
    q = np.array(q)
    err = np.array(err)

    if is_foxs_fit:
        i = np.array(imodel)

    #Check to see if there is any header from RAW, and if so get that.
    header = []
    for j in range(len(lines)):
        if '### HEADER:' in lines[j]:
            header = lines[j+1:]

    hdict = None
    results = {}

    if len(header)>0:
        hdr_str = ''
        for each_line in header:
            hdr_str=hdr_str+each_line
        try:
            hdict = dict(json.loads(hdr_str))
        except Exception:
            hdict = {}

    if hdict:
        for each in hdict.keys():
            if each != 'filename':
                results[each] = hdict[each]

    if 'analysis' in results:
        if 'GNOM' in results['analysis']:
            results = results['analysis']['GNOM']

    return q, i, err, i, results

def loadFitFile(filename):
    ''' Loads a four column .fit format file (q, I, err, fit). Taken from the BioXTAS RAW software package,
    used with permission under the GPL license.'''

    iq_pattern = re.compile('\s*\d*[.]\d*[+eE-]*\d+\s+-?\d*[.]\d*[+eE-]*\d+\s+\d*[.]\d*[+eE-]*\d+\s*')

    i = []
    q = []
    err = []

    with open(filename, errors='ignore') as f:
        lines = f.readlines()

    comment = ''
    line = lines[0]
    j=0
    while line.split() and line.split()[0].strip()[0] == '#':
        comment = comment+line
        j = j+1
        line = lines[j]

    fileHeader = {'comment':comment}
    parameters = {'filename' : os.path.split(filename)[1],
                  'counters' : fileHeader}

    imodel = []

    for line in lines:
        iq_match = iq_pattern.match(line)

        if iq_match:
            found = line.split()
            q.append(float(found[0]))
            i.append(float(found[1]))
            err.append(float(found[2]))
            imodel.append(float(found[3]))

    i = np.array(i)
    q = np.array(q)
    err = np.array(err)
    ifit = np.array(imodel)

    #grab some header info if available
    header = []
    for j in range(len(lines)):
        #If this is a _fit.dat or .fit file from DENSS, grab the header values beginning with hashtag #.
        if '# Parameter Values:' in lines[j]:
            header = lines[j+1:j+9]

    hdict = None
    results = {}

    if len(header)>0:
        hdr_str = '{'
        for each_line in header:
            line = each_line.split()
            hdr_str=hdr_str + "\""+line[1]+"\""+":"+line[3]+","
        hdr_str = hdr_str.rstrip(',')+"}"
        hdr_str = re.sub(r'\bnan\b', 'NaN', hdr_str)
        try:
            hdict = dict(json.loads(hdr_str))
        except Exception:
            hdict = {}

    if hdict:
        for each in hdict.keys():
            if each != 'filename':
                results[each] = hdict[each]

    if 'analysis' in results:
        if 'GNOM' in results['analysis']:
            results = results['analysis']['GNOM']

    return q, i, err, ifit, results

def loadOldFitFile(filename):
    ''' Loads a old denss _fit.dat format file. Taken from the BioXTAS RAW software package,
    used with permission under the GPL license.'''

    iq_pattern = re.compile('\s*\d*[.]\d*[+eE-]*\d+\s+-?\d*[.]\d*[+eE-]*\d+\s+\d*[.]\d*[+eE-]*\d+\s*')

    i = []
    q = []
    err = []

    with open(filename, errors='ignore') as f:
        lines = f.readlines()

    comment = ''
    line = lines[0]
    j=0
    while line.split() and line.split()[0].strip()[0] == '#':
        comment = comment+line
        j = j+1
        line = lines[j]

    fileHeader = {'comment':comment}
    parameters = {'filename' : os.path.split(filename)[1],
                  'counters' : fileHeader}

    for line in lines:
        iq_match = iq_pattern.match(line)

        if iq_match:
            found = iq_match.group().split()
            q.append(float(found[0]))
            i.append(float(found[1]))
            err.append(float(found[2]))

    i = np.array(i)
    q = np.array(q)
    err = np.array(err)

    #If this is a _fit.dat file from DENSS, grab the header values.
    header = []
    for j in range(len(lines)):
        if '# Parameter Values:' in lines[j]:
            header = lines[j+1:j+9]

    hdict = None
    results = {}

    if len(header)>0:
        hdr_str = '{'
        for each_line in header:
            line = each_line.split()
            hdr_str=hdr_str + "\""+line[1]+"\""+":"+line[3]+","
        hdr_str = hdr_str.rstrip(',')+"}"
        try:
            hdict = dict(json.loads(hdr_str))
        except Exception:
            hdict = {}

    if hdict:
        for each in hdict.keys():
            if each != 'filename':
                results[each] = hdict[each]

    if 'analysis' in results:
        if 'GNOM' in results['analysis']:
            results = results['analysis']['GNOM']

    #just return i for ifit to be consistent with other functions' output
    return q, i, err, i, results

def loadProfile(fname, units="a"):
    """Determines which loading function to run, and then runs it."""

    if os.path.splitext(fname)[1] == '.out':
        q, I, Ierr, Ifit, results = loadOutFile(fname)
        isfit = True
    elif os.path.splitext(fname)[1] == '.fit':
        q, I, Ierr, Ifit, results = loadFitFile(fname)
        isfit = True
    elif "_fit.dat" in fname:
        q, I, Ierr, Ifit, results = loadOldFitFile(fname)
        isfit = True
    else:
        #Ifit here is just I, since it's just a data file
        q, I, Ierr, Ifit, results = loadDatFile(fname)
        isfit = False

    #keys = {key.lower().strip().translate(str.maketrans('','', '_ ')): key for key in list(results.keys())}
    keys = {key.lower().strip(): key for key in list(results.keys())}

    if 'dmax' in keys:
        dmax = float(results[keys['dmax']])
    else:
        dmax = -1.

    if units == "nm":
        #DENSS assumes 1/angstrom, so convert from 1/nm to 1/angstrom
        q /= 10
        if denss != -1:
            dmax *= 10
        print("Angular units converted from 1/nm to 1/angstrom")

    return q, I, Ierr, Ifit, dmax, isfit

def check_if_raw_data(Iq):
    """Check if an I(q) profile is a smooth fitted profile, or raw data.

    Iq - N x 3 numpy array, where N is the number of data  points, and the
        three columns are q, I, error.

    This performs a very simple check. It simply checks if there exists
    a q = 0 term. The Iq profile given should be first cleaned up by
    clean_up_data() function, which will remove I=0 and sig=0 data points.
    """
    #first, check if there is a q=0 value.
    if min(Iq[:,0]) > 1e-8:
        #allow for some floating point error
        return True
    else:
        return False

def clean_up_data(Iq):
    """Do a quick cleanup by removing zero intensities and zero errors.

    Iq - N x 3 numpy array, where N is the number of data  points, and the
    three columns are q, I, error.
    """
    return Iq[(~np.isclose(Iq[:,1],0))&(~np.isclose(Iq[:,2],0))]

def calc_rg_I0_by_guinier(Iq,nb=None,ne=None):
    """calculate Rg, I(0) by fitting Guinier equation to data.
    Use only desired q range in input arrays."""
    if nb is None:
        nb = 0
    if ne is None:
        ne = Iq.shape[0]
    while True:
        m, b = stats.linregress(Iq[nb:ne,0]**2,np.log(Iq[nb:ne,1]))[:2]
        if m < 0.0: 
            break
        else:
            #the slope should be negative
            #if the slope is positive, shift the 
            #region forward by one point and try again
            nb += 1
            ne += 1
            if nb>50:
                raise ValueError("Guinier estimation failed. Guinier region slope is positive.")
    rg = (-3*m)**(0.5)
    I0 = np.exp(b)
    return rg, I0

def calc_rg_by_guinier_first_2_points(q, I, DENSS_GPU=False):
    """calculate Rg using Guinier law, but only use the 
    first two data points. This is meant to be used with a 
    calculated scattering profile, such as Imean from denss()."""
    m = (mylog(I[1],DENSS_GPU)-mylog(I[0],DENSS_GPU))/(q[1]**2-q[0]**2)
    rg = (-3*m)**(0.5)
    return rg

def calc_rg_by_guinier_peak(Iq,exp=1,nb=0,ne=None):
    """roughly estimate Rg using the Guinier peak method.
    Use only desired q range in input arrays.
    exp - the exponent in q^exp * I(q)"""
    d = exp
    if ne is None:
        ne = Iq.shape[0]
    q = Iq[:,0] #[nb:ne,0]
    I = Iq[:,1] #[nb:ne,1]
    qdI = q**d * I
    try:
        #fit a quick quadratic for smoothness, ax^2 + bx + c
        a,b,c = np.polyfit(q,qdI,2)
        #get the peak position
        qpeak = -b/(2*a) 
    except:
        #if polyfit fails, just grab the maximum position
        qpeaki = np.argmax(qdI)
        qpeak = q[qpeaki]
    #calculate Rg from the peak position
    rg = (3.*d/2.)**0.5 / qpeak
    return rg

def estimate_dmax(Iq,dmax=None,clean_up=True):
    """Attempt to roughly estimate Dmax directly from data."""
    #first, clean up the data
    if clean_up:
        Iq = clean_up_data(Iq)
    q = Iq[:,0]
    I = Iq[:,1]
    if dmax is None:
        #first, estimate a very rough rg from the first 20 data points
        nmax = 20
        try:
            rg, I0 = calc_rg_I0_by_guinier(Iq,ne=nmax)
        except:
            rg = calc_rg_by_guinier_peak(Iq,exp=1,ne=100)
        #next, dmax is roughly 3.5*rg for most particles
        #so calculate P(r) using a larger dmax, say twice as large, so 7*rg
        D = 7*rg
    else:
        #allow user to give an initial estimate of Dmax
        #multiply by 2 to allow for enough large r values
        D = 2*dmax
    #create a calculated q range for Sasrec for low q out to q=0
    qmin = np.min(q)
    dq = (q.max()-q.min())/(q.size-1)
    nq = int(qmin/dq)
    qc = np.concatenate(([0.0],np.arange(nq)*dq+(qmin-nq*dq),q))
    #run Sasrec to perform IFT
    sasrec = Sasrec(Iq, D, qc=None, alpha=0.0, extrapolate=False)
    #now filter the P(r) curve for estimating Dmax better
    r, Pfilt, sigrfilt = filter_P(sasrec.r, sasrec.P, sasrec.Perr, qmax=Iq[:,0].max())
    #estimate D as the first position where P becomes less than 0.01*P.max(), after P.max()
    Pargmax = Pfilt.argmax()
    #catch cases where the P(r) plot goes largely negative at large r values,
    #as this indicates repulsion. Set the new Pargmax, which is really just an
    #identifier for where to begin searching for Dmax, to be any P value whose
    #absolute value is greater than at least 10% of Pfilt.max. The large 10% is to 
    #avoid issues with oscillations in P(r).
    above_idx = np.where((np.abs(Pfilt)>0.1*Pfilt.max())&(r>r[Pargmax]))
    Pargmax = np.max(above_idx)
    near_zero_idx = np.where((np.abs(Pfilt[Pargmax:])<(0.001*Pfilt.max())))[0]
    near_zero_idx += Pargmax
    D_idx = near_zero_idx[0]
    D = r[D_idx]
    sasrec.D = D
    sasrec.update()
    return D, sasrec

def filter_P(r,P,sigr=None,qmax=0.5,cutoff=0.75,qmin=0.0,cutoffmin=1.25):
    """Filter P(r) and sigr of oscillations."""
    npts = len(r)
    dr = (r.max()-r.min())/(r.size-1)
    fs = 1./dr
    nyq = fs*0.5
    fc = (cutoff*qmax/(2*np.pi))/nyq
    ntaps = npts//3
    if ntaps%2==0:
        ntaps -=1
    b = signal.firwin(ntaps, fc, window='hann')
    if qmin>0.0:
        fcmin = (cutoffmin*qmin/(2*np.pi))/nyq
        b = signal.firwin(ntaps, [fcmin,fc],pass_zero=False, window='hann')
    a = np.array([1])
    import warnings
    with warnings.catch_warnings():
        #theres a warning from filtfilt that is a bug in older scipy versions
        #we are just going to suppress that here.
        warnings.filterwarnings("ignore")
        Pfilt = signal.filtfilt(tuple(b),tuple(a),tuple(P),padlen=len(r)-1)
        r = np.arange(npts)/fs
        if sigr is not None:
            sigrfilt = signal.filtfilt(b, a, sigr,padlen=len(r)-1)/(2*np.pi)
            return r, Pfilt, sigrfilt
        else:
            return r, Pfilt

def denss(q, I, sigq, dmax, ne=None, voxel=5., oversampling=3., recenter=True, recenter_steps=None,
    recenter_mode="com", positivity=True, positivity_steps=None, extrapolate=True, output="map",
    steps=None, seed=None, rho_start=None, support_start=None, add_noise=None,
    shrinkwrap=True, shrinkwrap_old_method=False,shrinkwrap_sigma_start=3,
    shrinkwrap_sigma_end=1.5, shrinkwrap_sigma_decay=0.99, shrinkwrap_threshold_fraction=0.2,
    shrinkwrap_iter=20, shrinkwrap_minstep=100, chi_end_fraction=0.01,
    write_xplor_format=False, write_freq=100, enforce_connectivity=True,
    enforce_connectivity_steps=[500], enforce_connectivity_max_features=1, cutout=True, quiet=False, ncs=0,
    ncs_steps=[500],ncs_axis=1, ncs_type="cyclical",abort_event=None, my_logger=logging.getLogger(),
    path='.', gui=False, DENSS_GPU=False):
    """Calculate electron density from scattering data."""
    if abort_event is not None:
        if abort_event.is_set():
            my_logger.info('Aborted!')
            return []

    if DENSS_GPU and CUPY_LOADED:
        DENSS_GPU = True
    elif DENSS_GPU:
        if gui:
            my_logger.info("GPU option set, but CuPy failed to load")
        else:
            print("GPU option set, but CuPy failed to load")
        DENSS_GPU = False

    fprefix = os.path.join(path, output)

    D = dmax

    #Initialize variables

    side = oversampling*D
    halfside = side/2

    n = int(side/voxel)
    #want n to be even for speed/memory optimization with the FFT, ideally a power of 2, but wont enforce that
    if n%2==1:
        n += 1
    #store n for later use if needed
    nbox = n

    dx = side/n
    dV = dx**3
    V = side**3
    x_ = np.linspace(-halfside,halfside,n)
    x,y,z = np.meshgrid(x_,x_,x_,indexing='ij')
    r = np.sqrt(x**2 + y**2 + z**2)

    df = 1/side
    qx_ = np.fft.fftfreq(x_.size)*n*df*2*np.pi
    qz_ = np.fft.rfftfreq(x_.size)*n*df*2*np.pi
    # qx, qy, qz = np.meshgrid(qx_,qx_,qx_,indexing='ij')
    qx, qy, qz = np.meshgrid(qx_,qx_,qz_,indexing='ij')
    qr = np.sqrt(qx**2+qy**2+qz**2)
    qmax = np.max(qr)
    qstep = np.min(qr[qr>0]) - 1e-8 #subtract a tiny bit to deal with floating point error
    nbins = int(qmax/qstep)
    qbins = np.linspace(0,nbins*qstep,nbins+1)

<<<<<<< HEAD
=======
    #create modified qbins and put qbins in center of bin rather than at left edge of bin.
    # qbinsc = np.copy(qbins)
    # qbinsc[1:] += qstep/2.

>>>>>>> 72690eda
    #create an array labeling each voxel according to which qbin it belongs
    qbin_labels = np.searchsorted(qbins,qr,"right")
    qbin_labels -= 1
    qblravel = qbin_labels.ravel()
    xcount = np.bincount(qblravel)

<<<<<<< HEAD
    #create modified qbins and put qbins in center of bin rather than at left edge of bin.
    qbinsc = mybinmean(qr.ravel(), qblravel, xcount=xcount, DENSS_GPU=False)
=======
    #calculate qbinsc as average of q values in shell
    qbinsc = mybinmean(qr.ravel(), qblravel, xcount, DENSS_GPU)
>>>>>>> 72690eda

    #allow for any range of q data
    qdata = qbinsc[np.where( (qbinsc>=q.min()) & (qbinsc<=q.max()) )]
    Idata = np.interp(qdata,q,I)

    if extrapolate:
        qextend = qbinsc[qbinsc>=qdata.max()]
        Iextend = qextend**-4
        Iextend = Iextend/Iextend[0] * Idata[-1]
        qdata = np.concatenate((qdata,qextend[1:]))
        Idata = np.concatenate((Idata,Iextend[1:]))

    #create list of qbin indices just in region of data for later F scaling
    qbin_args = np.in1d(qbinsc,qdata,assume_unique=True)
    qba = qbin_args #just for brevity when using it later
    #set qba bins outside of scaling region to false.
    #start with bins in corners
    # qba[qbinsc>qx_.max()] = False

    sigqdata = np.interp(qdata,q,sigq)

    scale_factor = ne**2 / Idata[0]
    Idata *= scale_factor
    sigqdata *= scale_factor
    I *= scale_factor
    sigq *= scale_factor

    if steps == 'None' or steps is None or np.int(steps) < 1:
        stepsarr = np.concatenate((enforce_connectivity_steps,[shrinkwrap_minstep]))
        maxec = np.max(stepsarr)
        steps = int(shrinkwrap_iter * (np.log(shrinkwrap_sigma_end/shrinkwrap_sigma_start)/np.log(shrinkwrap_sigma_decay)) + maxec)
        #add enough steps for convergence after shrinkwrap is finished
        #something like 7000 seems reasonable, likely will finish before that on its own
        #then just make a round number when using defaults
        steps += 7621
    else:
        steps = np.int(steps)

    Imean = np.zeros((len(qbins)))
    chi = np.zeros((steps+1))
    rg = np.zeros((steps+1))
    supportV = np.zeros((steps+1))
    if support_start is not None:
        support = np.copy(support_start)
    else:
        support = np.ones(x.shape,dtype=bool)

    if seed is None:
        #Have to reset the random seed to get a random in different from other processes
        prng = np.random.RandomState()
        seed = prng.randint(2**31-1)
    else:
        seed = int(seed)

    prng = np.random.RandomState(seed)

    if rho_start is not None:
<<<<<<< HEAD
        rho_start *= dV
        rho = np.copy(rho_start)
=======
        rho = rho_start #*dV
>>>>>>> 72690eda
        if add_noise is not None:
            noise_factor = rho.max() * add_noise
            noise = prng.random_sample(size=x.shape)*noise_factor
            rho += noise
    else:
        rho = prng.random_sample(size=x.shape) #- 0.5
    newrho = np.zeros_like(rho)

    sigma = shrinkwrap_sigma_start

    #calculate the starting shrinkwrap volume as the volume of a sphere
    #of radius Dmax, i.e. much larger than the particle size
    swbyvol = True
    swV = V/2.0
    Vsphere_Dover2 = 4./3 * np.pi * (D/2.)**3
    swVend = Vsphere_Dover2
    swV_decay = 0.9
    first_time_swdensity = True
    threshold = shrinkwrap_threshold_fraction
    #erode will make take five outer edge pixels of the support, like a shell,
    #and will make sure no negative density is in that region
    #this is to counter an artifact that occurs when allowing for negative density
    #as the negative density often appears immediately next to positive density
    #at the edges of the object. This ensures (i.e. biases) only real negative density
    #in the interior of the object (i.e. more than five pixels from the support boundary)
    #thus we only need this on when in membrane mode, i.e. when positivity=False
    if shrinkwrap_old_method or positivity:
        erode = False
    else:
        erode = True
        erosion_width = 5

    my_logger.info('q range of input data: %3.3f < q < %3.3f', q.min(), q.max())
    my_logger.info('Maximum dimension: %3.3f', D)
    my_logger.info('Sampling ratio: %3.3f', oversampling)
    my_logger.info('Requested real space voxel size: %3.3f', voxel)
    my_logger.info('Number of electrons: %3.3f', ne)
    my_logger.info('Recenter: %s', recenter)
    my_logger.info('Recenter Steps: %s', recenter_steps)
    my_logger.info('Recenter Mode: %s', recenter_mode)
    my_logger.info('NCS: %s', ncs)
    my_logger.info('NCS Steps: %s', ncs_steps)
    my_logger.info('NCS Axis: %s', ncs_axis)
    my_logger.info('Positivity: %s', positivity)
    my_logger.info('Positivity Steps: %s', positivity_steps)
    my_logger.info('Extrapolate high q: %s', extrapolate)
    my_logger.info('Shrinkwrap: %s', shrinkwrap)
    my_logger.info('Shrinkwrap Old Method: %s', shrinkwrap_old_method)
    my_logger.info('Shrinkwrap sigma start (angstroms): %s', shrinkwrap_sigma_start*dx)
    my_logger.info('Shrinkwrap sigma end (angstroms): %s', shrinkwrap_sigma_end*dx)
    my_logger.info('Shrinkwrap sigma start (voxels): %s', shrinkwrap_sigma_start)
    my_logger.info('Shrinkwrap sigma end (voxels): %s', shrinkwrap_sigma_end)
    my_logger.info('Shrinkwrap sigma decay: %s', shrinkwrap_sigma_decay)
    my_logger.info('Shrinkwrap threshold fraction: %s', shrinkwrap_threshold_fraction)
    my_logger.info('Shrinkwrap iterations: %s', shrinkwrap_iter)
    my_logger.info('Shrinkwrap starting step: %s', shrinkwrap_minstep)
    my_logger.info('Enforce connectivity: %s', enforce_connectivity)
    my_logger.info('Enforce connectivity steps: %s', enforce_connectivity_steps)
    my_logger.info('Chi2 end fraction: %3.3e', chi_end_fraction)
    my_logger.info('Maximum number of steps: %i', steps)
    my_logger.info('Grid size (voxels): %i x %i x %i', n, n, n)
    my_logger.info('Real space box width (angstroms): %3.3f', side)
    my_logger.info('Real space box range (angstroms): %3.3f < x < %3.3f', x_.min(), x_.max())
    my_logger.info('Real space box volume (angstroms^3): %3.3f', V)
    my_logger.info('Real space voxel size (angstroms): %3.3f', dx)
    my_logger.info('Real space voxel volume (angstroms^3): %3.3f', dV)
    my_logger.info('Reciprocal space box width (angstroms^(-1)): %3.3f', qx_.max()-qx_.min())
    my_logger.info('Reciprocal space box range (angstroms^(-1)): %3.3f < qx < %3.3f', qx_.min(), qx_.max())
    my_logger.info('Maximum q vector (diagonal) (angstroms^(-1)): %3.3f', qr.max())
    my_logger.info('Number of q shells: %i', nbins)
    my_logger.info('Width of q shells (angstroms^(-1)): %3.3f', qstep)
    my_logger.info('Random seed: %i', seed)

    if not quiet:
        if gui:
            my_logger.info("\n Step     Chi2     Rg    Support Volume")
            my_logger.info(" ----- --------- ------- --------------")
        else:
            print("\n Step     Chi2     Rg    Support Volume")
            print(" ----- --------- ------- --------------")

    if PYFFTW:
        a = np.copy(rho)
        rho = pyfftw.empty_aligned(a.shape, dtype='complex64')
        rho[:] = a
        rhoprime = pyfftw.empty_aligned(a.shape, dtype='complex64')
        newrho = pyfftw.empty_aligned(a.shape, dtype='complex64')
        try:
            # Try to plan our transforms with the wisdom we have already
            fftw_object = pyfftw.FFTW(rho,
                                      rhoprime,
                                      direction="FFTW_FORWARD",
                                      flags=("FFTW_WISDOM_ONLY",))
        except RuntimeError as e:
            # If we don't have enough wisdom, print a warning and proceed.
            print(e)
            start = time.perf_counter()
            fftw_object = pyfftw.FFTW(rho,
                                      rhoprime,
                                      direction="FFTW_FORWARD",
                                      flags=("FFTW_MEASURE",))
            print("Generating wisdom took {}s".format(time.perf_counter() - start))
            with open("fft.wisdom", "wb") as the_file:
                wisdom = pyfftw.export_wisdom()
                pickle.dump(wisdom, the_file)

    if DENSS_GPU:
        rho = cp.array(rho)
        qbin_labels = cp.array(qbin_labels)
        qbins = cp.array(qbins)
        Idata = cp.array(Idata)
        qbin_args = cp.array(qbin_args)
        sigqdata = cp.array(sigqdata)
        support = cp.array(support)
        chi = cp.array(chi)
        supportV = cp.array(supportV)
        Imean = cp.array(Imean)
        newrho = cp.array(newrho)
        qblravel = cp.array(qblravel)
        xcount = cp.array(xcount)

    for j in range(steps):
        if abort_event is not None:
            if abort_event.is_set():
                my_logger.info('Aborted!')
                return []

        # F = myfftn(rho, DENSS_GPU=DENSS_GPU)
        F = myrfftn(rho, DENSS_GPU=DENSS_GPU)

        #sometimes, when using denss.refine.py with non-random starting rho,
        #the resulting Fs result in zeros in some locations and the algorithm to break
        #here just make those values to be 1e-16 to be non-zero
        F[np.abs(F)==0] = 1e-16

        #APPLY RECIPROCAL SPACE RESTRAINTS
        #calculate spherical average of intensities from 3D Fs
<<<<<<< HEAD
        #for some reason, sometimes this fails
        try:
            I3D = abs2(F)
        except:
            I3D = myabs(F,DENSS_GPU=DENSS_GPU)**2
=======
        # I3D = myabs(F, DENSS_GPU=DENSS_GPU)**2
        I3D = abs2(F)
>>>>>>> 72690eda
        Imean = mybinmean(I3D.ravel(), qblravel, xcount=xcount, DENSS_GPU=DENSS_GPU)

        #scale Fs to match data
        factors = mysqrt(Idata/Imean, DENSS_GPU=DENSS_GPU)
        #do not scale bins outside of desired range
        #so set those factors to 1.0
        factors[~qba] = 1.0
        F *= factors[qbin_labels]

        chi[j] = mysum(((Imean[qba]-Idata[qba])/sigqdata[qba])**2, DENSS_GPU=DENSS_GPU)/Idata[qba].size

        #APPLY REAL SPACE RESTRAINTS
        # rhoprime = myifftn(F, DENSS_GPU=DENSS_GPU).real
        rhoprime = myirfftn(F, DENSS_GPU=DENSS_GPU).real

        # use Guinier's law to approximate quickly
        rg[j] = calc_rg_by_guinier_first_2_points(qbinsc, Imean, DENSS_GPU=DENSS_GPU)

        #Error Reduction
        newrho *= 0
        newrho[support] = rhoprime[support]

        if not DENSS_GPU and j%write_freq == 0:
            if write_xplor_format:
                write_xplor(rhoprime/dV, side, fprefix+"_current.xplor")
            write_mrc(rhoprime/dV, side, fprefix+"_current.mrc")

        # enforce positivity by making all negative density points zero.
        if positivity: # and j in positivity_steps:
            newrho[newrho<0] = 0.0

        #apply non-crystallographic symmetry averaging
        if ncs != 0 and j in ncs_steps:
            if DENSS_GPU:
                newrho = cp.asnumpy(newrho)
            newrho = align2xyz(newrho)
            if DENSS_GPU:
                newrho = cp.array(newrho)

        if ncs != 0 and j in [stepi+1 for stepi in ncs_steps]:
            if DENSS_GPU:
                newrho = cp.asnumpy(newrho)
            if ncs_axis == 1:
                axes=(1,2) #longest
                axes2=(0,1) #shortest
            if ncs_axis == 2:
                axes=(0,2) #middle
                axes2=(0,1) #shortest
            if ncs_axis == 3:
                axes=(0,1) #shortest
                axes2=(1,2) #longest
            degrees = 360./ncs
            newrho_total = np.copy(newrho)
            if ncs_type == "dihedral":
                #first, rotate original about perpendicular axis by 180
                #then apply n-fold cyclical rotation
                d2fold = ndimage.rotate(newrho,180,axes=axes2,reshape=False)
                newrhosym = np.copy(newrho) + d2fold
                newrhosym /= 2.0
                newrho_total = np.copy(newrhosym)
            else:
                newrhosym = np.copy(newrho)
            for nrot in range(1,ncs):
                sym = ndimage.rotate(newrhosym,degrees*nrot,axes=axes,reshape=False)
                newrho_total += np.copy(sym)
            newrho = newrho_total / ncs

            #run shrinkwrap after ncs averaging to get new support
            if shrinkwrap_old_method:
                #run the old method
                absv = True
                newrho, support = shrinkwrap_by_density_value(newrho,absv=absv,sigma=sigma,threshold=threshold,recenter=recenter,recenter_mode=recenter_mode)
            else:
                swN = int(swV/dV)
                #end this stage of shrinkwrap when the volume is less than a sphere of radius D/2
                if swbyvol and swV > swVend:
                    newrho, support, threshold = shrinkwrap_by_volume(newrho,absv=True,sigma=sigma,N=swN,recenter=recenter,recenter_mode=recenter_mode)
                    swV *= swV_decay
                else:
                    threshold = shrinkwrap_threshold_fraction
                    if first_time_swdensity:
                        if not quiet:
                            if gui:
                                my_logger.info("switched to shrinkwrap by density threshold = %.4f" %threshold)
                            else:
                                print("\nswitched to shrinkwrap by density threshold = %.4f" %threshold)
                        first_time_swdensity = False
                    newrho, support = shrinkwrap_by_density_value(newrho,absv=True,sigma=sigma,threshold=threshold,recenter=recenter,recenter_mode=recenter_mode)


            if DENSS_GPU:
                newrho = cp.array(newrho)

        if recenter and j in recenter_steps:
            if DENSS_GPU:
                newrho = cp.asnumpy(newrho)
                support = cp.asnumpy(support)

            #cannot run center_rho_roll() function since we want to also recenter the support
            #perhaps we should fix this in the future to clean it up
            if recenter_mode == "max":
                rhocom = np.unravel_index(newrho.argmax(), newrho.shape)
            else:
                rhocom = np.array(ndimage.measurements.center_of_mass(np.abs(newrho)))
            gridcenter = (np.array(newrho.shape)-1.)/2.
            shift = gridcenter-rhocom
            shift = np.rint(shift).astype(int)
            newrho = np.roll(np.roll(np.roll(newrho, shift[0], axis=0), shift[1], axis=1), shift[2], axis=2)
            support = np.roll(np.roll(np.roll(support, shift[0], axis=0), shift[1], axis=1), shift[2], axis=2)

            if DENSS_GPU:
                newrho = cp.array(newrho)
                support = cp.array(support)

        #update support using shrinkwrap method
        if shrinkwrap and j >= shrinkwrap_minstep and j%shrinkwrap_iter==1:
            if DENSS_GPU:
                newrho = cp.asnumpy(newrho)
                support = cp.asnumpy(support)

            if shrinkwrap_old_method:
                absv = True
                newrho, support = shrinkwrap_by_density_value(newrho,absv=absv,sigma=sigma,threshold=threshold,recenter=recenter,recenter_mode=recenter_mode)
            else:
                swN = int(swV/dV)
                #end this stage of shrinkwrap when the volume is less than a sphere of radius D/2
                if swbyvol and swV > swVend:
                    newrho, support, threshold = shrinkwrap_by_volume(newrho,absv=True,sigma=sigma,N=swN,recenter=recenter,recenter_mode=recenter_mode)
                    swV *= swV_decay
                else:
                    threshold = shrinkwrap_threshold_fraction
                    if first_time_swdensity:
                        if not quiet:
                            if gui:
                                my_logger.info("switched to shrinkwrap by density threshold = %.4f" %threshold)
                            else:
                                print("\nswitched to shrinkwrap by density threshold = %.4f" %threshold)
                        first_time_swdensity = False
                    newrho, support = shrinkwrap_by_density_value(newrho,absv=True,sigma=sigma,threshold=threshold,recenter=recenter,recenter_mode=recenter_mode)

            if sigma > shrinkwrap_sigma_end:
                sigma = shrinkwrap_sigma_decay*sigma

            if DENSS_GPU:
                newrho = cp.array(newrho)
                support = cp.array(support)

        #run erode when shrinkwrap is run
        if erode and shrinkwrap and j > shrinkwrap_minstep and j%shrinkwrap_iter==1:
            if DENSS_GPU:
                newrho = cp.asnumpy(newrho)
                support = cp.asnumpy(support)

            #eroded is the region of the support _not_ including the boundary pixels
            #so it is the entire interior. erode_region is _just_ the boundary pixels
            eroded = ndimage.binary_erosion(support,np.ones((erosion_width,erosion_width,erosion_width)))
            #get just boundary voxels, i.e. where support=True and eroded=False
            erode_region = np.logical_and(support,~eroded)
            #set all negative density in boundary pixels to zero.
            newrho[(newrho<0)&(erode_region)] = 0

            if DENSS_GPU:
                newrho = cp.array(newrho)
                support = cp.array(support)

        if enforce_connectivity and j in enforce_connectivity_steps:
            if DENSS_GPU:
                newrho = cp.asnumpy(newrho)

            #first run shrinkwrap to define the features
            if shrinkwrap_old_method:
                #run the old method
                absv = True
                newrho, support = shrinkwrap_by_density_value(newrho,absv=absv,sigma=sigma,threshold=threshold,recenter=recenter,recenter_mode=recenter_mode)
            else:
                #end this stage of shrinkwrap when the volume is less than a sphere of radius D/2
                swN = int(swV/dV)
                if swbyvol and swV>swVend:
                    newrho, support, threshold = shrinkwrap_by_volume(newrho,absv=True,sigma=sigma,N=swN,recenter=recenter,recenter_mode=recenter_mode)
                else:
                    newrho, support = shrinkwrap_by_density_value(newrho,absv=True,sigma=sigma,threshold=threshold,recenter=recenter,recenter_mode=recenter_mode)

            #label the support into separate segments based on a 3x3x3 grid
            struct = ndimage.generate_binary_structure(3, 3)
            labeled_support, num_features = ndimage.label(support, structure=struct)
            sums = np.zeros((num_features))
            num_features_to_keep = np.min([num_features,enforce_connectivity_max_features])
            if not quiet:
                if not gui:
                    print("EC: %d -> %d " % (num_features,num_features_to_keep))

            #find the feature with the greatest number of electrons
            for feature in range(num_features+1):
                sums[feature-1] = np.sum(newrho[labeled_support==feature])
            big_feature = np.argmax(sums)+1
            #order the indices of the features in descending order based on their sum/total density
            sums_order = np.argsort(sums)[::-1]
            sums_sorted = sums[sums_order]
            #now grab the actual feature numbers (rather than the indices)
            features_sorted = sums_order + 1

            #remove features from the support that are not the primary feature
            # support[labeled_support != big_feature] = False
            #reset support to zeros everywhere
            #then progressively add in regions of support up to num_features_to_keep
            support *= False
            for feature in range(num_features_to_keep):
                support[labeled_support == features_sorted[feature]] = True

            #clean up density based on new support
            newrho[~support] = 0

            if DENSS_GPU:
                newrho = cp.array(newrho)
                support = cp.array(support)

        supportV[j] = mysum(support, DENSS_GPU=DENSS_GPU)*dV

        if not quiet:
            if gui:
                my_logger.info("% 5i % 4.2e % 3.2f       % 5i          ", j, chi[j], rg[j], supportV[j])
            else:
                sys.stdout.write("\r% 5i % 4.2e % 3.2f       % 5i          " % (j, chi[j], rg[j], supportV[j]))
                sys.stdout.flush()

        #occasionally report progress in logger
        if j%500==0 and not gui:
            my_logger.info('Step % 5i: % 4.2e % 3.2f       % 5i          ', j, chi[j], rg[j], supportV[j])


        if j > 101 + shrinkwrap_minstep:
            if DENSS_GPU:
                lesser = mystd(chi[j-100:j], DENSS_GPU=DENSS_GPU).get() < chi_end_fraction * mymean(chi[j-100:j], DENSS_GPU=DENSS_GPU).get()
            else:
                lesser = mystd(chi[j-100:j], DENSS_GPU=DENSS_GPU) < chi_end_fraction * mymean(chi[j-100:j], DENSS_GPU=DENSS_GPU)
            if lesser:
                break

        rho = newrho

    #convert back to numpy outside of for loop
    if DENSS_GPU:
        rho = cp.asnumpy(rho)
        qbin_labels = cp.asnumpy(qbin_labels)
        qbin_args = cp.asnumpy(qbin_args)
        sigqdata = cp.asnumpy(sigqdata)
        Imean = cp.asnumpy(Imean)
        chi = cp.asnumpy(chi)
        qbins = cp.asnumpy(qbins)
        Idata = cp.asnumpy(Idata)
        support = cp.asnumpy(support)
        supportV = cp.asnumpy(supportV)
        Idata = cp.asnumpy(Idata)
        newrho = cp.asnumpy(newrho)
        qblravel = cp.asnumpy(qblravel)
        xcount = cp.asnumpy(xcount)

<<<<<<< HEAD
    F = myfftn(rho)
    #calculate spherical average intensity from 3D Fs
    I3D = abs2(F)
    Imean = mybinmean(I3D.ravel(), qblravel, xcount=xcount, DENSS_GPU=False)
=======
    # F = myfftn(rho)
    F = myrfftn(rho)
    #calculate spherical average intensity from 3D Fs
    I3D = abs2(F)
    # I3D = myabs(F)**2
    Imean = mybinmean(I3D.ravel(), qblravel, xcount=xcount)
>>>>>>> 72690eda

    #scale Fs to match data
    factors = np.sqrt(Idata/Imean)
    factors[~qba] = 1.0
    F *= factors[qbin_labels]
<<<<<<< HEAD
    rho = myifftn(F).real
=======
    # rho = myifftn(F)
    rho = myirfftn(F)
    rho = rho.real
>>>>>>> 72690eda

    #negative images yield the same scattering, so flip the image
    #to have more positive than negative values if necessary
    #to make sure averaging is done properly
    #whether theres actually more positive than negative values
    #is ambiguous, but this ensures all maps are at least likely
    #the same designation when averaging
    if np.sum(np.abs(rho[rho<0])) > np.sum(rho[rho>0]):
        rho *= -1

    #scale total number of electrons
    if ne is not None:
        rho *= ne / np.sum(rho)

    rg[j+1] = calc_rg_by_guinier_first_2_points(qbinsc, Imean)
    supportV[j+1] = supportV[j]

    #change rho to be the electron density in e-/angstroms^3, rather than number of electrons,
    #which is what the FFT assumes
    rho /= dV
    my_logger.info('FINISHED DENSITY REFINEMENT')


    if cutout:
        #here were going to cut rho out of the large real space box
        #to the voxels that contain the particle
        #use D to estimate particle size
        #assume the particle is in the center of the box
        #calculate how many voxels needed to contain particle of size D
        #use bigger than D to make sure we don't crop actual particle in case its larger than expected
        #lets clip it to a maximum of 2*D to be safe
        nD = int(2*D/dx)+1
        #make sure final box will still have even samples
        if nD%2==1:
            nD += 1

        nmin = nbox//2 - nD//2
        nmax = nbox//2 + nD//2 + 2
        #create new rho array containing only the particle
        newrho = rho[nmin:nmax,nmin:nmax,nmin:nmax]
        rho = newrho
        #do the same for the support
        newsupport = support[nmin:nmax,nmin:nmax,nmin:nmax]
        support = newsupport
        #update side to new size of box
        side = dx * (nmax-nmin)

    if write_xplor_format:
        write_xplor(rho,side,fprefix+".xplor")
        write_xplor(np.ones_like(rho)*support, side, fprefix+"_support.xplor")

    write_mrc(rho,side,fprefix+".mrc")
    write_mrc(np.ones_like(rho)*support,side, fprefix+"_support.mrc")

    #Write some more output files
    fit = np.zeros(( len(qbinsc),4 ))
    fit[:len(qdata),0] = qdata
    fit[:len(Idata),1] = Idata
    fit[:len(sigqdata),2] = sigqdata
    fit[:len(Imean),3] = Imean
    np.savetxt(fprefix+'_map.fit', fit, delimiter=' ', fmt='%.5e'.encode('ascii'),
        header='q(data),I(data),error(data),I(density)')

    np.savetxt(fprefix+'_stats_by_step.dat',np.vstack((chi, rg, supportV)).T,
        delimiter=" ", fmt="%.5e".encode('ascii'), header='Chi2 Rg SupportVolume')

    my_logger.info('Number of steps: %i', j)
    my_logger.info('Final Chi2: %.3e', chi[j])
    my_logger.info('Final Rg: %3.3f', rg[j+1])
    my_logger.info('Final Support Volume: %3.3f', supportV[j+1])
    my_logger.info('Mean Density (all voxels): %3.5f', np.mean(rho))
    my_logger.info('Std. Dev. of Density (all voxels): %3.5f', np.std(rho))
    my_logger.info('RMSD of Density (all voxels): %3.5f', np.sqrt(np.mean(np.square(rho))))
    idx = np.where(np.abs(rho)>0.01*rho.max())
    my_logger.info('Modified Mean Density (voxels >0.01*max): %3.5f', np.mean(rho[idx]))
    my_logger.info('Modified Std. Dev. of Density (voxels >0.01*max): %3.5f', np.std(rho[idx]))
    my_logger.info('Modified RMSD of Density (voxels >0.01*max): %3.5f', np.sqrt(np.mean(np.square(rho[idx]))))
    # my_logger.info('END')

    #return original unscaled values of Idata (and therefore Imean) for comparison with real data
    Idata /= scale_factor
    sigqdata /= scale_factor
    Imean /= scale_factor
    I /= scale_factor
    sigq /= scale_factor

    return qdata, Idata, sigqdata, qbinsc, Imean, chi, rg, supportV, rho, side

def shrinkwrap_by_density_value(rho,absv=True,sigma=3.0,threshold=0.2,recenter=True,recenter_mode="com"):
    """Create support using shrinkwrap method based on threshold as fraction of maximum density

    rho - electron density; numpy array
    absv - boolean, whether or not to take the absolute value of the density
    sigma - sigma, in pixels, for gaussian filter
    threshold - fraction of maximum gaussian filtered density (0 to 1)
    recenter - boolean, whether or not to recenter the density prior to calculating support
    recenter_mode - either com (center of mass) or max (maximum density value)
    """
    if recenter:
        rho = center_rho_roll(rho, recenter_mode)

    if absv:
        tmp = np.abs(rho)
    else:
        tmp = rho
    rho_blurred = ndimage.filters.gaussian_filter(tmp,sigma=sigma,mode='wrap')

    support = np.zeros(rho.shape,dtype=bool)
    support[rho_blurred >= threshold*rho_blurred.max()] = True

    return rho, support

def shrinkwrap_by_volume(rho,N,absv=True,sigma=3.0,recenter=True,recenter_mode="com"):
    """Create support using shrinkwrap method based on threshold as fraction of maximum density

    rho - electron density; numpy array
    absv - boolean, whether or not to take the absolute value of the density
    sigma - sigma, in pixels, for gaussian filter
    N - set the threshold such that N voxels are in the support (must precalculate this based on volume)
    recenter - boolean, whether or not to recenter the density prior to calculating support
    recenter_mode - either com (center of mass) or max (maximum density value)
    """
    if recenter:
        rho = center_rho_roll(rho, recenter_mode)

    if absv:
        tmp = np.abs(rho)
    else:
        tmp = rho
    rho_blurred = ndimage.filters.gaussian_filter(tmp,sigma=sigma,mode='wrap')

    #grab the N largest values of the array
    idx = largest_indices(rho_blurred, N)
    support = np.zeros(rho.shape,dtype=bool)
    support[idx] = True
    #now, calculate the threshold that would correspond to the by_density_value method
    threshold = np.min(rho_blurred[idx])/rho_blurred.max()

    return rho, support, threshold

def ecdf(x):
    """convenience function for computing the empirical CDF"""
    n = x.size
    vals, counts = np.unique(x, return_counts=True)
    ecdf = np.cumsum(counts).astype(np.float64)
    ecdf /= ecdf[-1]
    return np.vstack((vals, ecdf)).T

def find_nearest_i(array,value):
    """Return the index of the array item nearest to specified value"""
    return (np.abs(array-value)).argmin()

def center_rho(rho, centering="com", return_shift=False, maxfirst=True, iterations=1):
    """Move electron density map so its center of mass aligns with the center of the grid

    centering - which part of the density to center on. By default, center on the
                center of mass ("com"). Can also center on maximum density value ("max").
    """
    ne_rho= np.sum((rho))
    gridcenter = (np.array(rho.shape)-1.)/2.
    total_shift = np.zeros(3)
    if maxfirst:
        #sometimes the density crosses the box boundary, meaning
        #the center of mass calculation becomes an issue
        #first roughly center using the maximum density value (by
        #rolling to avoid interpolation artifacts). Then perform
        #the center of mass translation.
        rho, shift = center_rho_roll(rho, recenter_mode="max", return_shift=True)
        total_shift += shift.astype(float)
    for i in range(iterations):
        if centering == "max":
            rhocom = np.unravel_index(rho.argmax(), rho.shape)
        else:
            rhocom = np.array(ndimage.measurements.center_of_mass(np.abs(rho)))
        shift = gridcenter-rhocom
        rho = ndimage.interpolation.shift(rho,shift,order=3,mode='wrap')
        rho = rho*ne_rho/np.sum(rho)
        total_shift += shift
    if return_shift:
        return rho, total_shift
    else:
        return rho

def center_rho_roll(rho, recenter_mode="com", maxfirst=True, return_shift=False):
    """Move electron density map so its center of mass aligns with the center of the grid

    rho - electron density array
    recenter_mode - a string either com (center of mass) or max (maximum density)
    """
    total_shift = np.zeros(3,dtype=int)
    gridcenter = (np.array(rho.shape)-1.)/2.
    if maxfirst:
        #sometimes the density crosses the box boundary, meaning
        #the center of mass calculation becomes an issue
        #first roughly center using the maximum density value (by
        #rolling to avoid interpolation artifacts). Then perform
        #the center of mass translation.
        rhoargmax = np.unravel_index(np.abs(rho).argmax(), rho.shape)
        shift = gridcenter - rhoargmax
        shift = np.rint(shift).astype(int)
        rho = np.roll(np.roll(np.roll(rho, shift[0], axis=0), shift[1], axis=1), shift[2], axis=2)
        total_shift += shift
    if recenter_mode == "max":
        rhocom = np.unravel_index(np.abs(rho).argmax(), rho.shape)
    else:
        rhocom = np.array(ndimage.measurements.center_of_mass(np.abs(rho)))
    shift = gridcenter-rhocom
    shift = np.rint(shift).astype(int)
    rho = np.roll(np.roll(np.roll(rho, shift[0], axis=0), shift[1], axis=1), shift[2], axis=2)
    total_shift += shift
    if return_shift:
        return rho, total_shift
    else:
        return rho

def euler_grid_search(refrho, movrho, topn=1, abort_event=None):
    """Simple grid search on uniformly sampled sphere to optimize alignment.
        Return the topn candidate maps (default=1, i.e. the best candidate)."""
    #taken from https://stackoverflow.com/a/44164075/2836338

    #the euler angles search implicitly assumes the object is located
    #at the center of the grid, which may not be the case
    #first translate both refrho and movrho to center of grid, then
    #calculate optimal coarse rotations, the translate back
    gridcenter = (np.array(refrho.shape)-1.)/2.
    refrhocom = np.array(ndimage.measurements.center_of_mass(np.abs(refrho)))
    movrhocom = np.array(ndimage.measurements.center_of_mass(np.abs(movrho)))
    refshift = gridcenter-refrhocom
    movshift = gridcenter-movrhocom
    refrhocen = ndimage.interpolation.shift(refrho,refshift,order=3,mode='wrap')
    movrhocen = ndimage.interpolation.shift(movrho,movshift,order=3,mode='wrap')

    num_pts = 100 #~20 degrees between points
    indices = np.arange(0, num_pts, dtype=float) + 0.5
    phi = np.arccos(1 - 2*indices/num_pts)
    theta = np.pi * (1 + 5**0.5) * indices
    scores = np.zeros(num_pts)
    refrho2 = ndimage.gaussian_filter(refrhocen, sigma=1.0, mode='wrap')
    movrho2 = ndimage.gaussian_filter(movrhocen, sigma=1.0, mode='wrap')
    n = refrho2.shape[0]
    b,e = (int(n/4),int(3*n/4))
    refrho3 = refrho2[b:e,b:e,b:e]
    movrho3 = movrho2[b:e,b:e,b:e]

    for i in range(num_pts):
        scores[i] = -minimize_rho_score(T=[phi[i],theta[i],0,0,0,0],
                                        refrho=refrho3,movrho=movrho3
                                        )

        if abort_event is not None:
            if abort_event.is_set():
                return None, None

    best_pt = largest_indices(scores, topn)
    best_scores = scores[best_pt]
    movrhos = np.zeros((topn,movrho.shape[0],movrho.shape[1],movrho.shape[2]))

    for i in range(topn):
        movrhos[i] = transform_rho(movrho, T=[phi[best_pt[0][i]],theta[best_pt[0][i]],0,0,0,0])
        #now that the top five rotations are calculated, move each one back
        #to the same center of mass as the original refrho, i.e. by -refrhoshift
        movrhos[i] = ndimage.interpolation.shift(movrhos[i],-refshift,order=3,mode='wrap')

        if abort_event is not None:
            if abort_event.is_set():
                return movrhos, best_scores

    return movrhos, best_scores

def largest_indices(a, n):
    """Returns the n largest indices from a numpy array."""
    flat = a.flatten()
    indices = np.argpartition(flat, -n)[-n:]
    indices = indices[np.argsort(-flat[indices])]
    return np.unravel_index(indices, a.shape)

def coarse_then_fine_alignment(refrho, movrho, coarse=True, topn=1,
    abort_event=None):
    """Course alignment followed by fine alignment.
        Select the topn candidates from the grid search
        and minimize each, selecting the best fine alignment.
        """
    if coarse:
        movrhos, scores = euler_grid_search(refrho, movrho, topn=topn,
            abort_event=abort_event)
    else:
        movrhos = movrho[np.newaxis,...]

    if abort_event is not None:
        if abort_event.is_set():
            return None, None

    for i in range(movrhos.shape[0]):
        movrhos[i], scores[i] = minimize_rho(refrho, movrhos[i])

        if abort_event is not None:
            if abort_event.is_set():
                return None, None

    best_i = np.argmax(scores)
    movrho = movrhos[best_i]
    score = scores[best_i]
    return movrho, score

def minimize_rho(refrho, movrho, T = np.zeros(6)):
    """Optimize superposition of electron density maps. Move movrho to refrho."""
    bounds = np.zeros(12).reshape(6,2)
    bounds[:3,0] = -20*np.pi
    bounds[:3,1] = 20*np.pi
    bounds[3:,0] = -5
    bounds[3:,1] = 5
    save_movrho = np.copy(movrho)
    save_refrho = np.copy(refrho)

    #first translate both to center
    #then afterwards translate back by -refshift
    gridcenter = (np.array(refrho.shape)-1.)/2.
    refrhocom = np.array(ndimage.measurements.center_of_mass(np.abs(refrho)))
    movrhocom = np.array(ndimage.measurements.center_of_mass(np.abs(movrho)))
    refshift = gridcenter-refrhocom
    movshift = gridcenter-movrhocom
    refrho = ndimage.interpolation.shift(refrho,refshift,order=3,mode='wrap')
    movrho = ndimage.interpolation.shift(movrho,movshift,order=3,mode='wrap')

    #for alignment only, run a low-pass filter to remove noise
    refrho2 = ndimage.gaussian_filter(refrho, sigma=1.0, mode='wrap')
    movrho2 = ndimage.gaussian_filter(movrho, sigma=1.0, mode='wrap')
    n = refrho2.shape[0]
    #to speed it up crop out the solvent
    b,e = (int(n/4),int(3*n/4))
    refrho3 = refrho2[b:e,b:e,b:e]
    movrho3 = movrho2[b:e,b:e,b:e]
    result = optimize.fmin_l_bfgs_b(minimize_rho_score, T, factr= 0.1,
        maxiter=100, maxfun=200, epsilon=0.05,
        args=(refrho3,movrho3), approx_grad=True)
    Topt = result[0]
    newrho = transform_rho(movrho, Topt)
    #now move newrho back by -refshift
    newrho = ndimage.interpolation.shift(newrho,-refshift,order=3,mode='wrap')
    finalscore = -1.*rho_overlap_score(save_refrho,newrho)
    return newrho, finalscore

def minimize_rho_score(T, refrho, movrho):
    """Scoring function for superposition of electron density maps.

        refrho - fixed, reference rho
        movrho - moving rho
        T - 6-element list containing alpha, beta, gamma, Tx, Ty, Tz in that order
        to move movrho by.
        """
    newrho = transform_rho(movrho, T)
    score = rho_overlap_score(refrho,newrho)
    return score

def rho_overlap_score(rho1,rho2, threshold=None):
    """Scoring function for superposition of electron density maps."""
    if threshold is None:
        n=np.sum(rho1*rho2)
        d=np.sum(rho1**2)**0.5*np.sum(rho2**2)**0.5
    else:
        #if there's a threshold, base it on only one map, then use
        #those indices for both maps to ensure the same pixels are compared
        idx = np.where(np.abs(rho1)>threshold*np.abs(rho1).max())
        n=np.sum(rho1[idx]*rho2[idx])
        d=np.sum(rho1[idx]**2)**0.5*np.sum(rho2[idx]**2)**0.5
    score = n/d
    #-score for least squares minimization, i.e. want to minimize, not maximize score
    return -score

def transform_rho(rho, T, order=1):
    """ Rotate and translate electron density map by T vector.

        T = [alpha, beta, gamma, x, y, z], angles in radians
        order = interpolation order (0-5)
    """
    ne_rho= np.sum((rho))
    R = euler2matrix(T[0],T[1],T[2])
    c_in = np.array(ndimage.measurements.center_of_mass(np.abs(rho)))
    c_out = (np.array(rho.shape)-1.)/2.
    offset = c_in-c_out.dot(R)
    offset += T[3:]
    rho = ndimage.interpolation.affine_transform(rho,R.T, order=order,
        offset=offset, output=np.float64, mode='wrap')
    rho *= ne_rho/np.sum(rho)
    return rho

def euler2matrix(alpha=0.0,beta=0.0,gamma=0.0):
    """Convert Euler angles alpha, beta, gamma to a standard rotation matrix.

        alpha - yaw, counterclockwise rotation about z-axis, upper-left quadrant
        beta - pitch, counterclockwise rotation about y-axis, four-corners
        gamma - roll, counterclockwise rotation about x-axis, lower-right quadrant
        all angles given in radians

        """
    R = []
    cosa = np.cos(alpha)
    sina = np.sin(alpha)
    cosb = np.cos(beta)
    sinb = np.sin(beta)
    cosg = np.cos(gamma)
    sing = np.sin(gamma)
    R.append(np.array(
        [[cosa, -sina, 0],
        [sina, cosa, 0],
        [0, 0, 1]]))
    R.append(np.array(
        [[cosb, 0, sinb],
        [0, 1, 0],
        [-sinb, 0, cosb]]))
    R.append(np.array(
        [[1, 0, 0],
        [0, cosg, -sing],
        [0, sing, cosg]]))
    return reduce(np.dot,R[::-1])

def inertia_tensor(rho,side):
    """Calculate the moment of inertia tensor for the given electron density map."""
    halfside = side/2.
    n = rho.shape[0]
    x_ = np.linspace(-halfside,halfside,n)
    x,y,z = np.meshgrid(x_,x_,x_,indexing='ij')
    Ixx = np.sum((y**2 + z**2)*rho)
    Iyy = np.sum((x**2 + z**2)*rho)
    Izz = np.sum((x**2 + y**2)*rho)
    Ixy = -np.sum(x*y*rho)
    Iyz = -np.sum(y*z*rho)
    Ixz = -np.sum(x*z*rho)
    I = np.array([[Ixx, Ixy, Ixz],
                  [Ixy, Iyy, Iyz],
                  [Ixz, Iyz, Izz]])
    return I

def principal_axes(I):
    """Calculate the principal inertia axes and order them Ia < Ib < Ic."""
    w,v = np.linalg.eigh(I)
    return w,v

def principal_axis_alignment(refrho,movrho):
    """ Align movrho principal axes to refrho."""
    side = 1.0
    ne_movrho = np.sum((movrho))
    #first center refrho and movrho, save refrho shift
    rhocom = np.array(ndimage.measurements.center_of_mass(np.abs(refrho)))
    gridcenter = (np.array(refrho.shape)-1.)/2.
    shift = gridcenter-rhocom
    refrho = ndimage.interpolation.shift(refrho,shift,order=3,mode='wrap')
    #calculate, save and perform rotation of refrho to xyz for later
    refI = inertia_tensor(refrho, side)
    refw,refv = principal_axes(refI)
    refR = refv.T
    refrho = align2xyz(refrho)
    #align movrho to xyz too
    #check for best enantiomer, eigh is ambiguous in sign
    movrho = align2xyz(movrho)
    enans = generate_enantiomers(movrho)
    scores = np.zeros(enans.shape[0])
    for i in range(enans.shape[0]):
        scores[i] = -rho_overlap_score(refrho,enans[i])
    movrho = enans[np.argmax(scores)]
    #now rotate movrho by the inverse of the refrho rotation
    R = np.linalg.inv(refR)
    c_in = np.array(ndimage.measurements.center_of_mass(np.abs(movrho)))
    c_out = (np.array(movrho.shape)-1.)/2.
    offset=c_in-c_out.dot(R)
    movrho = ndimage.interpolation.affine_transform(movrho,R.T,order=3,offset=offset,mode='wrap')
    #now shift it back to where refrho was originally
    movrho = ndimage.interpolation.shift(movrho,-shift,order=3,mode='wrap')
    movrho *= ne_movrho/np.sum(movrho)
    return movrho

def align2xyz(rho, return_transform=False):
    """ Align rho such that principal axes align with XYZ axes."""
    side = 1.0
    ne_rho = np.sum(rho)
    #shift refrho to the center
    rhocom = np.array(ndimage.measurements.center_of_mass(np.abs(rho)))
    gridcenter = (np.array(rho.shape)-1.)/2.
    shift = gridcenter-rhocom
    rho = ndimage.interpolation.shift(rho,shift,order=3,mode='wrap')
    #calculate, save and perform rotation of refrho to xyz for later
    I = inertia_tensor(rho, side)
    w,v = principal_axes(I)
    R = v.T
    refR = np.copy(R)
    refshift = np.copy(shift)
    #apparently need to run this a few times to get good alignment
    #maybe due to interpolation artifacts?
    for i in range(3):
        I = inertia_tensor(rho, side)
        w,v = np.linalg.eigh(I) #principal axes
        R = v.T #rotation matrix
        c_in = np.array(ndimage.measurements.center_of_mass(np.abs(rho)))
        c_out = (np.array(rho.shape)-1.)/2.
        offset=c_in-c_out.dot(R)
        rho = ndimage.interpolation.affine_transform(rho, R.T, order=3,
            offset=offset, mode='wrap')
    #also need to run recentering a few times
    for i in range(3):
        rhocom = np.array(ndimage.measurements.center_of_mass(np.abs(rho)))
        shift = gridcenter-rhocom
        rho = ndimage.interpolation.shift(rho,shift,order=3,mode='wrap')
    rho *= ne_rho/np.sum(rho)
    if return_transform:
        return rho, refR, refshift
    else:
        return rho

def generate_enantiomers(rho):
    """ Generate all enantiomers of given density map.
        Output maps are original, and flipped over z.
        """
    rho_zflip = rho[:,:,::-1]
    enans = np.array([rho,rho_zflip])
    return enans

def align(refrho, movrho, coarse=True, abort_event=None):
    """ Align second electron density map to the first."""
    if abort_event is not None:
        if abort_event.is_set():
            return None, None

    try:
        sleep(1)
        ne_rho = np.sum((movrho))
        movrho, score = coarse_then_fine_alignment(refrho=refrho, movrho=movrho, coarse=coarse, topn=1,
            abort_event=abort_event)

        if movrho is not None:
            movrho *= ne_rho/np.sum(movrho)

        return movrho, score

    except KeyboardInterrupt:
        print("KeyboardInterrupt")
        pass

def select_best_enantiomer(refrho, rho, abort_event=None):
    """ Generate, align and select the enantiomer that best fits the reference map."""
    #translate refrho to center in case not already centered
    #just use roll to approximate translation to avoid interpolation, since
    #fine adjustments and interpolation will happen during alignment step

    try:
        sleep(1)
        c_refrho = center_rho_roll(refrho)
        #center rho in case it is not centered. use roll to get approximate location
        #and avoid interpolation
        c_rho = center_rho_roll(rho)
        #generate an array of the enantiomers
        enans = generate_enantiomers(c_rho)
        #allow for abort
        if abort_event is not None:
            if abort_event.is_set():
                return None, None

        #align each enantiomer and store the aligned maps and scores in results list
        results = [align(c_refrho, enan, abort_event=abort_event) for enan in enans]

        #now select the best enantiomer
        #rather than return the aligned and therefore interpolated enantiomer,
        #instead just return the original enantiomer, flipped from the original map
        #then no interpolation has taken place. So just dont overwrite enans essentially.
        #enans = np.array([results[k][0] for k in range(len(results))])
        enans_scores = np.array([results[k][1] for k in range(len(results))])
        best_i = np.argmax(enans_scores)
        best_enan, best_score = enans[best_i], enans_scores[best_i]
        return best_enan, best_score

    except KeyboardInterrupt:
        print("KeyboardInterrupt")
        pass

def select_best_enantiomers(rhos, refrho=None, cores=1, avg_queue=None,
    abort_event=None, single_proc=False):
    """ Select the best enantiomer from each map in the set (or a single map).
        refrho should not be binary averaged from the original
        denss maps, since that would likely lose handedness.
        By default, refrho will be set to the first map."""
    if rhos.ndim == 3:
        rhos = rhos[np.newaxis,...]
    if refrho is None:
        refrho = rhos[0]

    #in parallel, select the best enantiomer for each rho
    if not single_proc:
        pool = multiprocessing.Pool(cores)
        try:
            mapfunc = partial(select_best_enantiomer, refrho)
            results = pool.map(mapfunc, rhos)
            pool.close()
            pool.join()
        except KeyboardInterrupt:
            pool.terminate()
            pool.close()
            sys.exit(1)
            raise

    else:
        results = [select_best_enantiomer(refrho=refrho, rho=rho, abort_event=abort_event) for rho in rhos]

    best_enans = np.array([results[k][0] for k in range(len(results))])
    best_scores = np.array([results[k][1] for k in range(len(results))])

    return best_enans, best_scores

def align_multiple(refrho, rhos, cores=1, abort_event=None, single_proc=False):
    """ Align multiple (or a single) maps to the reference."""
    if rhos.ndim == 3:
        rhos = rhos[np.newaxis,...]
    #first, center all the rhos, then shift them to where refrho is
    cen_refrho, refshift = center_rho_roll(refrho, return_shift=True)
    shift = -refshift
    for i in range(rhos.shape[0]):
        rhos[i] = center_rho_roll(rhos[i])
        ne_rho = np.sum(rhos[i])
        #now shift each rho back to where refrho was originally
        #rhos[i] = ndimage.interpolation.shift(rhos[i],-refshift,order=3,mode='wrap')
        rhos[i] = np.roll(np.roll(np.roll(rhos[i], shift[0], axis=0), shift[1], axis=1), shift[2], axis=2)
        rhos[i] *= ne_rho/np.sum(rhos[i])

    if abort_event is not None:
        if abort_event.is_set():
            return None, None

    if not single_proc:
        pool = multiprocessing.Pool(cores)
        try:
            mapfunc = partial(align, refrho)
            results = pool.map(mapfunc, rhos)
            pool.close()
            pool.join()
        except KeyboardInterrupt:
            pool.terminate()
            pool.close()
            sys.exit(1)
            raise
    else:
        results = [align(refrho, rho, abort_event=abort_event) for rho in rhos]

    rhos = np.array([results[i][0] for i in range(len(results))])
    scores = np.array([results[i][1] for i in range(len(results))])

    return rhos, scores

def average_two(rho1, rho2, abort_event=None):
    """ Align two electron density maps and return the average."""
    rho2, score = align(rho1, rho2, abort_event=abort_event)
    average_rho = (rho1+rho2)/2
    return average_rho

def multi_average_two(niter, **kwargs):
    """ Wrapper script for averaging two maps for multiprocessing."""
    try:
        sleep(1)
        return average_two(kwargs['rho1'][niter],kwargs['rho2'][niter],abort_event=kwargs['abort_event'])
    except KeyboardInterrupt:
        print("KeyboardInterrupt")
        pass

def average_pairs(rhos, cores=1, abort_event=None, single_proc=False):
    """ Average pairs of electron density maps, second half to first half."""
    #create even/odd pairs, odds are the references
    rho_args = {'rho1':rhos[::2], 'rho2':rhos[1::2], 'abort_event': abort_event}

    if not single_proc:
        pool = multiprocessing.Pool(cores)
        try:
            mapfunc = partial(multi_average_two, **rho_args)
            average_rhos = pool.map(mapfunc, list(range(rhos.shape[0]//2)))
            pool.close()
            pool.join()
        except KeyboardInterrupt:
            pool.terminate()
            pool.close()
            sys.exit(1)
            raise
    else:
        average_rhos = [multi_average_two(niter, **rho_args) for niter in
            range(rhos.shape[0]//2)]

    return np.array(average_rhos)

def binary_average(rhos, cores=1, abort_event=None, single_proc=False):
    """ Generate a reference electron density map using binary averaging."""
    twos = 2**np.arange(20)
    nmaps = np.max(twos[twos<=rhos.shape[0]])
    #eight maps should be enough for the reference
    nmaps = np.max([nmaps,8])
    levels = int(np.log2(nmaps))-1
    rhos = rhos[:nmaps]
    for level in range(levels):
        rhos = average_pairs(rhos, cores, abort_event=abort_event,
            single_proc=single_proc)
    refrho = center_rho_roll(rhos[0])
    return refrho

def calc_fsc(rho1, rho2, side):
    """ Calculate the Fourier Shell Correlation between two electron density maps."""
    df = 1.0/side
    n = rho1.shape[0]
    qx_ = np.fft.fftfreq(n)*n*df
    qx, qy, qz = np.meshgrid(qx_,qx_,qx_,indexing='ij')
    qx_max = qx.max()
    qr = np.sqrt(qx**2+qy**2+qz**2)
    qmax = np.max(qr)
    qstep = np.min(qr[qr>0])
    nbins = int(qmax/qstep)
    qbins = np.linspace(0,nbins*qstep,nbins+1)
    #create an array labeling each voxel according to which qbin it belongs
    qbin_labels = np.searchsorted(qbins, qr, "right")
    qbin_labels -= 1
    F1 = np.fft.fftn(rho1)
    F2 = np.fft.fftn(rho2)
    numerator = ndimage.sum(np.real(F1*np.conj(F2)), labels=qbin_labels,
        index=np.arange(0,qbin_labels.max()+1))
    term1 = ndimage.sum(np.abs(F1)**2, labels=qbin_labels,
        index=np.arange(0,qbin_labels.max()+1))
    term2 = ndimage.sum(np.abs(F2)**2, labels=qbin_labels,
        index=np.arange(0,qbin_labels.max()+1))
    denominator = (term1*term2)**0.5
    FSC = numerator/denominator
    qidx = np.where(qbins<qx_max)
    return  np.vstack((qbins[qidx],FSC[qidx])).T

def fsc2res(fsc, cutoff=0.5, return_plot=False):
    """Calculate resolution from the FSC curve using the cutoff given.

    fsc - an Nx2 array, where the first column is the x axis given as
          as 1/resolution (angstrom).
    cutoff - the fsc value at which to estimate resolution, default=0.5.
    return_plot - return additional arrays for plotting (x, y, resx)
    """
    x = np.linspace(fsc[0,0],fsc[-1,0],1000)
    y = np.interp(x, fsc[:,0], fsc[:,1])
    if np.min(fsc[:,1]) > 0.5:
        #if the fsc curve never falls below zero, then
        #set the resolution to be the maximum resolution
        #value sampled by the fsc curve
        resx = np.max(fsc[:,0])
        resn = float(1./resx)
        #print("Resolution: < %.1f A (maximum possible)" % resn)
    else:
        idx  = np.where(y>=0.5)
        #resi = np.argmin(y>=0.5)
        #resx = np.interp(0.5,[y[resi+1],y[resi]],[x[resi+1],x[resi]])
        resx = np.max(x[idx])
        resn = float(1./resx)
        #print("Resolution: %.1f A" % resn)
    if return_plot:
        return resn, x, y, resx
    else:
        return resn

class Sasrec(object):
    def __init__(self, Iq, D, qc=None, r=None, nr=None, alpha=0.0, ne=2, extrapolate=True):
        self.Iq = Iq
        self.q = Iq[:,0]
        self.I = Iq[:,1]
        self.Ierr = Iq[:,2]
        self.q.clip(1e-10)
        self.I[np.abs(self.I)<1e-10] = 1e-10
        self.Ierr.clip(1e-10)
        self.q_data = np.copy(self.q)
        self.I_data = np.copy(self.I)
        self.Ierr_data = np.copy(self.Ierr)
        if qc is None:
            #self.qc = self.q
            self.create_lowq()
        else:
            self.qc = qc
        if extrapolate:
            self.extrapolate()
        self.D = D
        self.qmin = np.min(self.q)
        self.qmax = np.max(self.q)
        self.nq = len(self.q)
        self.qi = np.arange(self.nq)
        if r is not None:
            self.r = r
            self.nr = len(self.r)
        elif nr is not None:
            self.nr = nr
            self.r = np.linspace(0,self.D,self.nr)
        else:
            self.nr = self.nq
            self.r = np.linspace(0,self.D,self.nr)
        self.alpha = alpha
        self.ne = ne
        self.update()

    def update(self):
        #self.r = np.linspace(0,self.D,self.nr)
        self.ri = np.arange(self.nr)
        self.n = self.shannon_channels(self.qmax,self.D) + self.ne
        self.Ni = np.arange(self.n)
        self.N = self.Ni + 1
        self.Mi = np.copy(self.Ni)
        self.M = np.copy(self.N)
        self.qn = np.pi/self.D * self.N
        self.In = np.zeros((self.nq))
        self.Inerr = np.zeros((self.nq))
        self.B_data = self.Bt(q=self.q_data)
        self.B = self.Bt()
        #Bc is for the calculated q values in
        #cases where qc is not equal to q.
        self.Bc = self.Bt(q=self.qc)
        self.S = self.St()
        self.Y = self.Yt()
        self.C = self.Ct2()
        self.Cinv = np.linalg.inv(self.C)
        self.In = np.linalg.solve(self.C,self.Y)
        with warnings.catch_warnings():
            warnings.filterwarnings("ignore", category=RuntimeWarning)
            self.Inerr = np.diagonal(self.Cinv)**(0.5)
        self.Ic = self.Ish2Iq()
        self.Icerr = self.Icerrt()
        self.P = self.Ish2P()
        self.Perr = self.Perrt()
        self.I0 = self.Ish2I0()
        self.I0err = self.I0errf()
        self.F = self.Ft()
        self.rg = self.Ish2rg()
        self.E = self.Et()
        self.rgerr = self.rgerrf()
        self.avgr = self.Ish2avgr()
        self.avgrerr = self.avgrerrf()
        self.Q = self.Ish2Q()
        self.Qerr = self.Qerrf()
        self.Vp = self.Ish2Vp()
        self.Vperr = self.Vperrf()
        self.mwVp = self.Ish2mwVp()
        self.mwVperr = self.mwVperrf()
        self.Vc = self.Ish2Vc()
        self.Vcerr = self.Vcerrf()
        self.Qr = self.Ish2Qr()
        self.mwVc = self.Ish2mwVc()
        self.mwVcerr = self.mwVcerrf()
        self.lc = self.Ish2lc()
        self.lcerr = self.lcerrf()

    def create_lowq(self):
        """Create a calculated q range for Sasrec for low q out to q=0.
        Just the q values, not any extrapolation of intensities."""
        dq = (self.q.max()-self.q.min())/(self.q.size-1)
        nq = int(self.q.min()/dq)
        self.qc = np.concatenate(([0.0],np.arange(nq)*dq+(self.q.min()-nq*dq),self.q))

    def extrapolate(self):
        """Extrapolate to high q values"""
        #create a range of 1001 data points from 1*qmax to 3*qmax
        qe = np.linspace(1.0*self.q[-1],3.0*self.q[-1],1001)
        qe = qe[qe>self.q[-1]]
        qce = np.linspace(1.0*self.qc[-1],3.0*self.q[-1],1001)
        qce = qce[qce>self.qc[-1]]
        #extrapolated intensities can be anything, since they will
        #have infinite errors and thus no impact on the calculation
        #of the fit, so just make them a constant
        Ie = np.ones_like(qe)
        #set infinite error bars so that the actual intensities don't matter
        Ierre = Ie*np.inf
        self.q = np.hstack((self.q, qe))
        self.I = np.hstack((self.I, Ie))
        self.Ierr = np.hstack((self.Ierr, Ierre))
        self.qc = np.hstack((self.qc, qce))

    def optimize_alpha(self):
        """Scan alpha values to find optimal alpha"""
        ideal_chi2 = self.calc_chi2()
        al = []
        chi2 = []
        #here, alphas are actually the exponents, since the range can
        #vary from 10^-20 upwards of 10^20. This should cover nearly all likely values
        alphas = np.arange(-20,20.)
        i = 0
        nalphas = len(alphas)
        for alpha in alphas:
            i += 1
            sys.stdout.write("\rScanning alphas... {:.0%} complete".format(i*1./nalphas))
            sys.stdout.flush()
            try:
                self.alpha = 10.**alpha
                self.update()
            except:
                continue
            chi2value = self.calc_chi2()
            al.append(alpha)
            chi2.append(chi2value)
        al = np.array(al)
        chi2 = np.array(chi2)
        print()
        #find optimal alpha value based on where chi2 begins to rise, to 10% above the ideal chi2
        #interpolate between tested alphas to find more precise value
        #x = np.linspace(alphas[0],alphas[-1],1000)
        x = np.linspace(al[0],al[-1],1000)
        y = np.interp(x, al, chi2)
        chif = 1.1
        #take the maximum alpha value (x) where the chi2 just starts to rise above ideal
        try:
            ali = np.argmax(x[y<=chif*ideal_chi2])
        except:
            #if it fails, it may mean that the lowest alpha value of 10^-20 is still too large, so just take that.
            ali = 0
        #set the optimal alpha to be 10^alpha, since we were actually using exponents
        #also interpolate between the two neighboring alpha values, to get closer to the chif*ideal_chi2
        opt_alpha_exponent = np.interp(chif*ideal_chi2,[y[ali],y[ali-1]],[x[ali],x[ali-1]])
        #print(opt_alpha_exponent)
        opt_alpha = 10.0**(opt_alpha_exponent)
        self.alpha = opt_alpha
        self.update()
        return self.alpha

    def calc_chi2(self):
        Ish = self.In
        Bn = self.B_data
        #calculate Ic at experimental q vales for chi2 calculation
        Ic_qe = 2*np.einsum('n,nq->q',Ish,Bn)
        chi2 = (1./(self.nq-self.n-1.))*np.sum(1/(self.Ierr_data**2)*(self.I_data-Ic_qe)**2)
        return chi2

    def estimate_Vp_etal(self):
        """Estimate Porod volume using modified method based on oversmoothing.

        Oversmooth the P(r) curve with a high alpha. This helps to remove shape 
        scattering that distorts Porod assumptions. """
        #how much to oversmooth by, i.e. multiply alpha times this factor
        oversmoothing = 1.0e1
        #use a different qmax to limit effects of shape scattering.
        #use 8/Rg as the new qmax, but be sure to keep these effects
        #separate from the rest of sasrec, as it is only used for estimating
        #porod volume.
        qmax = 8./self.rg
        if np.isnan(qmax):
            qmax = 8./(self.D/3.5)
        Iq = np.vstack((self.q,self.I,self.Ierr)).T
        sasrec4vp = Sasrec(Iq[self.q<qmax], self.D, alpha=self.alpha*oversmoothing, extrapolate=self.extrapolate)
        self.Q = sasrec4vp.Q
        self.Qerr = sasrec4vp.Qerr
        self.Vp = sasrec4vp.Vp
        self.Vperr = sasrec4vp.Vperr
        self.mwVp = sasrec4vp.mwVp
        self.mwVperr = sasrec4vp.mwVperr
        self.Vc = sasrec4vp.Vc
        self.Vcerr = sasrec4vp.Vcerr
        self.Qr = sasrec4vp.Qr
        self.mwVc = sasrec4vp.mwVc
        self.mwVcerr = sasrec4vp.mwVcerr
        self.lc = sasrec4vp.lc
        self.lcerr = sasrec4vp.lcerr

    def shannon_channels(self, D, qmax=0.5, qmin=0.0):
        """Return the number of Shannon channels given a q range and maximum particle dimension"""
        width = np.pi / D
        num_channels = int((qmax-qmin) / width)
        return num_channels

    def Bt(self,q=None):
        N = self.N[:, None]
        if q is None:
            q = self.q
        else:
            q = q
        D = self.D
        #catch cases where qD==nPi, not often, but possible
        x = (N*np.pi)**2-(q*D)**2
        y =  np.where(x==0,(N*np.pi)**2,x)
        #B = (N*np.pi)**2/((N*np.pi)**2-(q*D)**2) * np.sinc(q*D/np.pi) * (-1)**(N+1)
        B = (N*np.pi)**2/y * np.sinc(q*D/np.pi) * (-1)**(N+1)
        return B

    def St(self):
        N = self.N[:,None]
        r = self.r
        D = self.D
        S = r/(2*D**2) * N * np.sin(N*np.pi*r/D)
        return S

    def Yt(self):
        """Return the values of Y, an m-length vector."""
        I = self.I
        Ierr = self.Ierr
        Bm = self.B
        Y = np.einsum('q, nq->n', I/Ierr**2, Bm)
        return Y

    def Ct(self):
        """Return the values of C, a m x n variance-covariance matrix"""
        Ierr = self.Ierr
        Bm = self.B
        Bn = self.B
        C = 2*np.einsum('ij,kj->ik', Bm/Ierr**2, Bn)
        return C

    def Gmn(self):
        """Return the mxn matrix of coefficients for the integral of (2nd deriv of P(r))**2 used for smoothing"""
        M = self.M
        N = self.N
        D = self.D
        gmn = np.zeros((self.n,self.n))
        mm, nn = np.meshgrid(M,N,indexing='ij')
        #two cases, one where m!=n, one where m==n. Do both separately.
        idx = np.where(mm!=nn)
        gmn[idx] = np.pi**2/(2*D**5) * (mm[idx]*nn[idx])**2 * (mm[idx]**4+nn[idx]**4)/(mm[idx]**2-nn[idx]**2)**2 * (-1)**(mm[idx]+nn[idx])
        idx = np.where(mm==nn)
        gmn[idx] = nn[idx]**4*np.pi**2/(48*D**5) * (2*nn[idx]**2*np.pi**2 + 33)
        return gmn

    def Ct2(self):
        """Return the values of C, a m x n variance-covariance matrix while smoothing P(r)"""
        n = self.n
        Ierr = self.Ierr
        Bm = self.B
        Bn = self.B
        alpha = self.alpha
        gmn = self.Gmn()
        return alpha * gmn + 2*np.einsum('ij,kj->ik', Bm/Ierr**2, Bn)

    def Ish2Iq(self):
        """Calculate I(q) from intensities at Shannon points."""
        Ish = self.In
        Bn = self.Bc
        I = 2*np.einsum('n,nq->q',Ish,Bn)
        return I

    def Ish2P(self):
        """Calculate P(r) from intensities at Shannon points."""
        Ish = self.In
        Sn = self.S
        P = np.einsum('n,nr->r',Ish,Sn)
        return P

    def Icerrt(self):
        """Return the standard errors on I_c(q)."""
        Bn = self.Bc
        Bm = self.Bc
        err2 = 2 * np.einsum('nq,mq,nm->q', Bn, Bm, self.Cinv)
        with warnings.catch_warnings():
            warnings.filterwarnings("ignore", category=RuntimeWarning)
            err = err2**(.5)
        return err

    def Perrt(self):
        """Return the standard errors on P(r)."""
        Sn = self.S
        Sm = self.S
        err2 = np.einsum('nr,mr,nm->r', Sn, Sm, self.Cinv)
        with warnings.catch_warnings():
            warnings.filterwarnings("ignore", category=RuntimeWarning)
            err = err2**(.5)
        return err

    def Ish2I0(self):
        """Calculate I0 from Shannon intensities"""
        N = self.N
        Ish = self.In
        I0 = 2 * np.sum(Ish*(-1)**(N+1))
        return I0

    def I0errf(self):
        """Calculate error on I0 from Shannon intensities from inverse C variance-covariance matrix"""
        N = self.N
        M = self.M
        Cinv = self.Cinv
        s2 = 2*np.einsum('n,m,nm->',(-1)**(N),(-1)**M,Cinv)
        with warnings.catch_warnings():
            warnings.filterwarnings("ignore", category=RuntimeWarning)
            s = s2**(0.5)
        return s

    def Ft(self):
        """Calculate Fn function, for use in Rg calculation"""
        N = self.N
        F = (1-6/(N*np.pi)**2)*(-1)**(N+1)
        return F

    def Ish2rg(self):
        """Calculate Rg from Shannon intensities"""
        N = self.N
        Ish = self.In
        D = self.D
        I0 = self.I0
        F = self.F
        summation = np.sum(Ish*F)
        with warnings.catch_warnings():
            warnings.filterwarnings("ignore", category=RuntimeWarning)
            rg2 = D**2/I0 * summation
            rg = np.sqrt(rg2)
        return rg

    def rgerrfold(self):
        """Calculate error on Rg from Shannon intensities from inverse C variance-covariance matrix"""
        Ish = self.In
        D = self.D
        Cinv = self.Cinv
        rg = self.rg
        I0 = self.I0
        Fn = self.F
        Fm = self.F
        s2 = np.einsum('n,m,nm->',Fn,Fm,Cinv)
        with warnings.catch_warnings():
            warnings.filterwarnings("ignore", category=RuntimeWarning)
            s = D**2/(I0*rg)*s2**(0.5)
        return s

    def rgerrf(self):
        """Calculate error on Rg from Shannon intensities from inverse C variance-covariance matrix"""
        Ish = self.In
        D = self.D
        Cinv = self.Cinv
        rg = self.rg
        I0 = self.I0
        Fn = self.F
        Fm = self.F
        s2 = np.einsum('n,m,nm->',Fn,Fm,Cinv)
        with warnings.catch_warnings():
            warnings.filterwarnings("ignore", category=RuntimeWarning)
            rgerr = D**2/(I0*rg)*s2**(0.5)
        return rgerr

    def Et(self):
        """Calculate En function, for use in ravg calculation"""
        N = self.N
        E = ((-1)**N-1)/(N*np.pi)**2 - (-1)**N/2.
        return E

    def Ish2avgr(self):
        """Calculate average vector length r from Shannon intensities"""
        Ish = self.In
        I0 = self.I0
        D = self.D
        E = self.E
        avgr = 4*D/I0 * np.sum(Ish * E)
        return avgr

    def avgrerrf(self):
        """Calculate error on Rg from Shannon intensities from inverse C variance-covariance matrix"""
        D = self.D
        Cinv = self.Cinv
        I0 = self.I0
        En = self.E
        Em = self.E
        s2 = np.einsum('n,m,nm->',En,Em,Cinv)
        with warnings.catch_warnings():
            warnings.filterwarnings("ignore", category=RuntimeWarning)
            avgrerr = 4*D/I0 * s2**(0.5)
        return avgrerr

    def Ish2Q(self):
        """Calculate Porod Invariant Q from Shannon intensities"""
        D = self.D
        N = self.N
        Ish = self.In
        Q = (np.pi/D)**3 * np.sum(Ish*N**2)
        return Q

    def Qerrf(self):
        """Calculate error on Q from Shannon intensities from inverse C variance-covariance matrix"""
        D = self.D
        Cinv = self.Cinv
        N = self.N
        M = self.M
        s2 = np.einsum('n,m,nm->', N**2, M**2,Cinv)
        with warnings.catch_warnings():
            warnings.filterwarnings("ignore", category=RuntimeWarning)
            s = (np.pi/D)**3 * s2**(0.5)
        return s

    def gamma0(self):
        """Calculate gamma at r=0. gamma is P(r)/4*pi*r^2"""
        Ish = self.In
        D = self.D
        Q = self.Q
        return 1/(8*np.pi**3) * Q

    def Ish2Vp(self):
        """Calculate Porod Volume from Shannon intensities"""
        Q = self.Q
        I0 = self.I0
        Vp = 2*np.pi**2 * I0/Q
        return Vp

    def Vperrf(self):
        """Calculate error on Vp from Shannon intensities from inverse C variance-covariance matrix"""
        I0 = self.I0
        Q = self.Q
        I0s = self.I0err
        Qs = self.Qerr
        with warnings.catch_warnings():
            warnings.filterwarnings("ignore", category=RuntimeWarning)
            Vperr2 = (2*np.pi/Q)**2*(I0s)**2 + (2*np.pi*I0/Q**2)**2*Qs**2
            Vperr = Vperr2**(0.5)
        return Vperr

    def Ish2mwVp(self):
        """Calculate molecular weight via Porod Volume from Shannon intensities"""
        Vp = self.Vp
        mw = Vp/1.66
        return mw

    def mwVperrf(self):
        """Calculate error on mwVp from Shannon intensities from inverse C variance-covariance matrix"""
        Vps = self.Vperr
        return Vps/1.66

    def Ish2Vc(self):
        """Calculate Volume of Correlation from Shannon intensities"""
        Ish = self.In
        N = self.N
        I0 = self.I0
        D = self.D
        area_qIq = 2*np.pi/D**2 * np.sum(N * Ish * special.sici(N*np.pi)[0])
        Vc = I0/area_qIq
        return Vc

    def Vcerrf(self):
        """Calculate error on Vc from Shannon intensities from inverse C variance-covariance matrix"""
        I0 = self.I0
        Vc = self.Vc
        N = self.N
        M = self.M
        D = self.D
        Cinv = self.Cinv
        Sin = special.sici(N*np.pi)[0]
        Sim = special.sici(M*np.pi)[0]
        s2 = np.einsum('n,m,nm->', N*Sin, M*Sim,Cinv)
        with warnings.catch_warnings():
            warnings.filterwarnings("ignore", category=RuntimeWarning)
            Vcerr = (2*np.pi*Vc**2/(D**2*I0)) * s2**(0.5)
        return Vcerr

    def Ish2Qr(self):
        """Calculate Rambo Invariant Qr (Vc^2/Rg) from Shannon intensities"""
        Vc = self.Vc
        Rg = self.rg
        Qr = Vc**2/Rg
        return Qr

    def Ish2mwVc(self,RNA=False):
        """Calculate molecular weight via the Volume of Correlation from Shannon intensities"""
        Qr = self.Qr
        if RNA:
            mw = (Qr/0.00934)**(0.808)
        else:
            mw = (Qr/0.1231)**(1.00)
        return mw

    def mwVcerrf(self):
        Vc = self.Vc
        Rg = self.rg
        Vcs = self.Vcerr
        Rgs = self.rgerr
        with warnings.catch_warnings():
            warnings.filterwarnings("ignore", category=RuntimeWarning)
            mwVcs = Vc/(0.1231*Rg) * (4*Vcs**2 + (Vc/Rg*Rgs)**2)**(0.5)
        return mwVcs

    def Ish2lc(self):
        """Calculate length of correlation from Shannon intensities"""
        Vp = self.Vp
        Vc = self.Vc
        lc = Vp/(2*np.pi*Vc)
        return lc

    def lcerrf(self):
        """Calculate error on lc from Shannon intensities from inverse C variance-covariance matrix"""
        Vp = self.Vp
        Vc = self.Vc
        Vps = self.Vperr
        Vcs = self.Vcerr
        s2 = Vps**2 + (Vp/Vc)**2*Vcs**2
        with warnings.catch_warnings():
            warnings.filterwarnings("ignore", category=RuntimeWarning)
            lcerr = 1/(2*np.pi*Vc) * s2**(0.5)
        return lcerr

class PDB(object):
    """Load pdb file."""
    def __init__(self, filename=None, natoms=None, ignore_waters=False):
        if isinstance(filename, int):
            #if a user gives no keyword argument, but just an integer,
            #assume the user means the argument is to be interpreted
            #as natoms, rather than filename
            natoms = filename
            filename = None
        if filename is not None:
            self.read_pdb(filename, ignore_waters=ignore_waters)
        elif natoms is not None:
            self.generate_pdb_from_defaults(natoms)
        self.rij = None
        self.radius = None
        self.unique_radius = None
        self.unique_volume = None

    def read_pdb(self, filename, ignore_waters=False):
        self.natoms = 0
        with open(filename) as f:
            for line in f:
                if line[0:6] == "ENDMDL":
                    break
                if line[0:4] != "ATOM" and line[0:4] != "HETA":
                    continue # skip other lines
                if ignore_waters and ((line[17:20]=="HOH") or (line[17:20]=="TIP")):
                    continue
                self.natoms += 1
        self.atomnum = np.zeros((self.natoms),dtype=int)
        self.atomname = np.zeros((self.natoms),dtype=np.dtype((np.str,3)))
        self.atomalt = np.zeros((self.natoms),dtype=np.dtype((np.str,1)))
        self.resname = np.zeros((self.natoms),dtype=np.dtype((np.str,3)))
        self.resnum = np.zeros((self.natoms),dtype=int)
        self.chain = np.zeros((self.natoms),dtype=np.dtype((np.str,1)))
        self.coords = np.zeros((self.natoms, 3))
        self.occupancy = np.zeros((self.natoms))
        self.b = np.zeros((self.natoms))
        self.atomtype = np.zeros((self.natoms),dtype=np.dtype((np.str,2)))
        self.charge = np.zeros((self.natoms),dtype=np.dtype((np.str,2)))
        self.nelectrons = np.zeros((self.natoms),dtype=int)
        self.vdW = np.zeros(self.natoms)
        self.numH = np.zeros(self.natoms)
        self.unique_exvolHradius = np.zeros(self.natoms)
        self.exvolHradius = np.zeros(self.natoms)
        with open(filename) as f:
            atom = 0
            for line in f:
                if line[0:6] == "ENDMDL":
                    break
                if line[0:6] == "CRYST1":
                    cryst = line.split()
                    self.cella = float(cryst[1])
                    self.cellb = float(cryst[2])
                    self.cellc = float(cryst[3])
                    self.cellalpha = float(cryst[4])
                    self.cellbeta = float(cryst[5])
                    self.cellgamma = float(cryst[6])
                if line[0:4] != "ATOM" and line[0:4] != "HETA":
                    continue # skip other lines
                if ignore_waters and ((line[17:20]=="HOH") or (line[17:20]=="TIP")):
                    continue
                try:
                    self.atomnum[atom] = int(line[6:11])
                except ValueError as e:
                    self.atomnum[atom] = int(line[6:11],36)
                self.atomname[atom] = line[12:16].split()[0]
                self.atomalt[atom] = line[16]
                self.resname[atom] = line[17:20]
                try:
                    self.resnum[atom] = int(line[22:26])
                except ValueError as e:
                    self.resnum[atom] = int(line[22:26],36)
                self.chain[atom] = line[21]
                self.coords[atom, 0] = float(line[30:38])
                self.coords[atom, 1] = float(line[38:46])
                self.coords[atom, 2] = float(line[46:54])
                self.occupancy[atom] = float(line[54:60])
                self.b[atom] = float(line[60:66])
                atomtype = line[76:78].strip()
                if len(atomtype) == 2:
                    atomtype0 = atomtype[0].upper()
                    atomtype1 = atomtype[1].lower()
                    atomtype = atomtype0 + atomtype1
                if len(atomtype) == 0:
                    #if atomtype column is not in pdb file, set to first
                    #character of atomname
                    atomtype = self.atomname[atom][0]
                self.atomtype[atom] = atomtype
                self.charge[atom] = line[78:80].strip('\n')
                self.nelectrons[atom] = electrons.get(self.atomtype[atom].upper(),6)
                if len(self.atomtype[atom])==1:
                    atomtype = self.atomtype[atom][0].upper()
                else:
                    atomtype = self.atomtype[atom][0].upper() + self.atomtype[atom][1].lower()
                try:
                    dr = vdW[atomtype]
                except:
                    try:
                        dr = vdW[atomtype[0]]
                    except:
                        #default to carbon
                        dr = vdW['C']
                self.vdW[atom] = dr
                atom += 1

    def generate_pdb_from_defaults(self, natoms):
        self.natoms = natoms
        #simple array of incrementing integers, starting from 1
        self.atomnum = np.arange((self.natoms),dtype=int)+1
        #all carbon atoms by default
        self.atomname = np.full((self.natoms),"C",dtype=np.dtype((np.str,3)))
        #no alternate conformations by default
        self.atomalt = np.zeros((self.natoms),dtype=np.dtype((np.str,1)))
        #all Alanines by default
        self.resname = np.full((self.natoms),"ALA",dtype=np.dtype((np.str,3)))
        #each atom belongs to a new residue by default
        self.resnum = np.arange((self.natoms),dtype=int)
        #chain A by default
        self.chain = np.full((self.natoms),"A",dtype=np.dtype((np.str,1)))
        #all atoms at (0,0,0) by default
        self.coords = np.zeros((self.natoms, 3))
        #all atoms 1.0 occupancy by default
        self.occupancy = np.ones((self.natoms))
        #all atoms 20 A^2 by default
        self.b = np.ones((self.natoms))*20.0
        #all atom types carbon by default
        self.atomtype = np.full((self.natoms),"C",dtype=np.dtype((np.str,2)))
        #all atoms neutral by default
        self.charge = np.zeros((self.natoms),dtype=np.dtype((np.str,2)))
        #all atoms carbon so have six electrons by default
        self.nelectrons = np.ones((self.natoms),dtype=int)*6
        self.radius = np.zeros(self.natoms)
        self.vdW = np.zeros(self.natoms)
        self.unique_volume = np.zeros(self.natoms)
        self.unique_radius = np.zeros(self.natoms)
        #set a variable with H radius to be used for exvol radii optimization
        #set a variable for number of hydrogens bonded to atoms
        # self.exvolHradius = implicit_H_radius
        self.unique_exvolHradius = np.zeros(self.natoms)
        self.implicitH = False
        self.numH = np.zeros((self.natoms))
        #for CRYST1 card, use default defined by PDB, but 100 A side
        self.cella = 100.0
        self.cellb = 100.0
        self.cellc = 100.0
        self.cellalpha = 90.0
        self.cellbeta = 90.0
        self.cellgamma = 90.0

    def calculate_unique_volume(self,n=16,use_b=False,atomidx=None):
        """Generate volumes and radii for each atom of a pdb by accounting for overlapping sphere volumes,
        i.e., each radius is set to the value that yields a volume of a sphere equal to the
        corrected volume of the sphere after subtracting spherical caps from bonded atoms."""
        #first, for each atom, find all atoms closer than the sum of the two vdW radii
        ns = np.array([8,16,32])
        corrections = np.array([1.53,1.19,1.06]) #correction for n=8 voxels (1.19 for n=16, 1.06 for n=32)
        correction = np.interp(n,ns,corrections) #a rough approximation.
        # print("Calculating unique atomic volumes...")
        if self.unique_volume is None:
            self.unique_volume = np.zeros(self.natoms)
        if atomidx is None:
            atomidx = range(self.natoms)
        for i in atomidx:
            # sys.stdout.write("\r% 5i / % 5i atoms" % (i+1,self.natoms))
            # sys.stdout.flush()
            #for each atom, make a box of voxels around it
            ra = self.vdW[i] #ra is the radius of the main atom
            if use_b:
                ra += B2u(self.b[i])
            side = 2*ra
            #n = 8 #yields somewhere around 0.2 A voxel spacing depending on atom size
            dx = side/n
            dV = dx**3
            x_ = np.linspace(-side/2,side/2,n)
            x,y,z = np.meshgrid(x_,x_,x_,indexing='ij')
            minigrid = np.zeros(x.shape,dtype=np.bool_)
            shift = np.ones(3)*dx/2.
            #create a column stack of coordinates for the minigrid
            xyz = np.column_stack((x.ravel(),y.ravel(),z.ravel()))
            #for simplicity assume the atom is at the center of the minigrid, (0,0,0),
            #therefore we need to subtract the vector shift (i.e. the coordinates
            #of the atom) from each of the neighboring atoms, so grab those coordinates
            p = np.copy(self.coords[i])
            #calculate all distances from the atom to the minigrid points
            center = np.zeros(3)
            xa, ya, za = center
            dist = spatial.distance.cdist(center[None,:], xyz)[0].reshape(n,n,n)
            #now, any elements of minigrid that have a dist less than ra make true
            minigrid[dist<=ra] = True
            #grab atoms nearby this atom just based on xyz coordinates
            #first, recenter all coordinates in this frame
            coordstmp = self.coords - p
            #next, get all atoms whose x, y, and z coordinates are within the nearby box 
            #of length 4 A (more than the sum of two atoms vdW radii, with the limit being about 2.5 A)
            bl = 5.0
            idx_close = np.where(
                (coordstmp[:,0]>=xa-bl/2)&(coordstmp[:,0]<=xa+bl/2)&
                (coordstmp[:,1]>=ya-bl/2)&(coordstmp[:,1]<=ya+bl/2)&
                (coordstmp[:,2]>=za-bl/2)&(coordstmp[:,2]<=za+bl/2)
                )[0]
            idx_close=idx_close[idx_close!=i] #ignore this atom
            nclose = len(idx_close)
            for j in range(nclose):
                #get index of next closest atom
                idx_j = idx_close[j]
                #get the coordinates of the  neighboring atom, and shift using the same vector p as the main atom
                cb = self.coords[idx_j] - p #center of neighboring atom in new coordinate frame
                xb,yb,zb = cb
                rb = self.vdW[idx_j]
                if use_b:
                    rb += B2u(self.b[idx_j])
                a,b,c,d = equation_of_plane_from_sphere_intersection(xa,ya,za,ra,xb,yb,zb,rb)
                normal = np.array([a,b,c]) #definition of normal to a plane
                #for each grid point, calculate the distance to the plane in the direction of the vector normal
                #if the distance is positive, then that gridpoint is beyond the plane
                #we can calculate the center of the circle which lies on the plane, so thats a good point to use
                circle_center = center_of_circle_from_sphere_intersection(xa,ya,za,ra,xb,yb,zb,rb,a,b,c,d)
                xyz_minus_cc = xyz - circle_center
                #calculate distance matrix to neighbor
                dist2neighbor = spatial.distance.cdist(cb[None,:], xyz)[0].reshape(n,n,n)
                overlapping_voxels = np.zeros(n**3,dtype=bool)
                overlapping_voxels[minigrid.ravel() & np.ravel(dist2neighbor<=rb)] = True
                #calculate the distance to the plane for each minigrid voxel
                #there may be a way to vectorize this if its too slow
                noverlap = overlapping_voxels.sum()
                # print(noverlap, overlapping_voxels.size)
                d2plane = np.zeros(x.size)
                for k in range(n**3):
                    if overlapping_voxels[k]:
                        d2plane[k] = np.dot(normal,xyz_minus_cc[k,:])
                d2plane = d2plane.reshape(n,n,n)
                #all voxels with a positive d2plane value are _beyond_ the plane
                minigrid[d2plane>0] = False
            #add up all the remaining voxels in the minigrid to get the volume
            #also correct for limited voxel size
            self.unique_volume[i] = minigrid.sum()*dV * correction

    def lookup_unique_volume(self):
        self.unique_volume = np.zeros(self.natoms)
        for i in range(self.natoms):
            notfound = False
            if (self.resname[i] in atomic_volumes.keys()):
                if (self.atomname[i] in atomic_volumes[self.resname[i]].keys()):
                    self.unique_volume[i] = atomic_volumes[self.resname[i]][self.atomname[i]]
                else:
                    notfound = True
            else:
                notfound = True
            if notfound:
                print("%s:%s not found in volumes dictionary. Calculating unique volume."%(self.resname[i],self.atomname[i]))
                # print("Setting volume to ALA:CA.")
                # self.unique_volume[i] = atomic_volumes['ALA']['CA']
                self.calculate_unique_volume(atomidx=[i])

    def add_ImplicitH(self):
        if 'H' in self.atomtype:
            self.remove_by_atomtype('H')

        for i in range(len(self.atomname)):
            res = self.resname[i]
            atom = self.atomname[i]

            #For each atom, atom should be a key in "numH", so now just look up value 
            # associated with atom
            try:
                H_count = np.rint(numH[res][atom]) #the number of H attached
                # print(res, atom, numH[res][atom])
                # Hbond_count = protein_residues.normal[res]['numH']
                # H_count = Hbond_count[atom]
                H_mean_volume = volH[res][atom] #the average volume of each H attached
            except:
                print("atom ", atom, " not in ", res, " list. setting numH to 0.")
                H_count = 0
                H_mean_volume = 0

            #Add number of hydrogens for the atom to a pdb object so it can
            #be carried with pdb class
            self.numH[i] = H_count #the number of H attached
            self.unique_exvolHradius[i] = sphere_radius_from_volume(H_mean_volume)
            self.nelectrons[i] += H_count

    def remove_waters(self):
        idx = np.where((self.resname=="HOH") | (self.resname=="TIP"))
        self.remove_atoms_from_object(idx)

    def remove_by_atomtype(self, atomtype):
        idx = np.where((self.atomtype==atomtype))
        self.remove_atoms_from_object(idx)

    def remove_by_atomname(self, atomname):
        idx = np.where((self.atomname==atomname))
        self.remove_atoms_from_object(idx)

    def remove_by_atomnum(self, atomnum):
        idx = np.where((self.atomnum==atomnum))
        self.remove_atoms_from_object(idx)

    def remove_by_resname(self, resname):
        idx = np.where((self.resname==resname))
        self.remove_atoms_from_object(idx)

    def remove_by_resnum(self, resnum):
        idx = np.where((self.resnum==resnum))
        self.remove_atoms_from_object(idx)

    def remove_by_chain(self, chain):
        idx = np.where((self.chain==chain))
        self.remove_atoms_from_object(idx)

    def remove_atomalt(self):
        idx = np.where((self.atomalt!=' ') & (self.atomalt!='A'))
        self.remove_atoms_from_object(idx)

    def remove_atoms_from_object(self, idx):
        mask = np.ones(self.natoms, dtype=bool)
        mask[idx] = False
        self.atomnum = self.atomnum[mask]
        self.atomname = self.atomname[mask]
        self.atomalt = self.atomalt[mask]
        self.resname = self.resname[mask]
        self.resnum = self.resnum[mask]
        self.chain = self.chain[mask]
        self.coords = self.coords[mask]
        self.occupancy = self.occupancy[mask]
        self.b = self.b[mask]
        self.atomtype = self.atomtype[mask]
        self.charge = self.charge[mask]
        self.nelectrons = self.nelectrons[mask]
        self.natoms = len(self.atomnum)
        if self.radius is not None:
            self.radius = self.radius[mask]
        self.vdW = self.vdW[mask]
        self.numH = self.numH[mask]
        if self.unique_radius is not None:
            self.unique_radius = self.unique_radius[mask]
        if self.unique_volume is not None:
            self.unique_volume = self.unique_volume[mask]
        if self.unique_exvolHradius is not None:
            self.unique_exvolHradius = self.unique_exvolHradius[mask]

    def write(self, filename):
        """Write PDB file format using pdb object as input."""
        records = []
        anum,rc = (np.unique(self.atomnum,return_counts=True))
        if np.any(rc>1):
            #in case default atom numbers are repeated, just renumber them
            self_numbering=True
        else:
            self_numbering=False
        for i in range(self.natoms):
            if self_numbering:
                atomnum = '%5i' % ((i+1)%99999)
            else:
                atomnum = '%5i' % (self.atomnum[i]%99999)
            atomname = '%3s' % self.atomname[i]
            atomalt = '%1s' % self.atomalt[i]
            resnum = '%4i' % (self.resnum[i]%9999)
            resname = '%3s' % self.resname[i]
            chain = '%1s' % self.chain[i]
            x = '%8.3f' % self.coords[i,0]
            y = '%8.3f' % self.coords[i,1]
            z = '%8.3f' % self.coords[i,2]
            o = '% 6.2f' % self.occupancy[i]
            b = '%6.2f' % self.b[i]
            atomtype = '%2s' % self.atomtype[i]
            charge = '%2s' % self.charge[i]
            records.append(['ATOM  ' + atomnum + '  ' + atomname + ' ' + resname + ' ' + chain + resnum + '    ' + x + y + z + o + b + '          ' + atomtype + charge])
        np.savetxt(filename, records, fmt='%80s'.encode('ascii'))

def sphere_volume_from_radius(R):
    V_sphere = 4*np.pi/3 * R**3
    return V_sphere

def sphere_radius_from_volume(V):
    R_sphere = (3*V/(4*np.pi))**(1./3)
    return R_sphere

def cap_heights(r1,r2,d):
    """Calculate the heights h1, h2 of spherical caps from overlapping spheres of radii r1, r2 a distance d apart"""
    h1 = (r2-r1+d)*(r2+r1-d)/(2*d)
    h2 = (r1-r2+d)*(r1+r2-d)/(2*d)
    return h1, h2

def spherical_cap_volume(R,h):
    #sphere of radius R, cap of height h
    V_cap = 1./3 * np.pi * h**2 * (3*R-h)
    return V_cap

def equation_of_plane_from_sphere_intersection(x1,y1,z1,r1,x2,y2,z2,r2):
    """Calculate coefficients a,b,c,d of equation of a plane (ax+by+cz+d=0) formed by the
    intersection of two spheres with centers (x1,y1,z1), (x2,y2,z2) and radii r1,r2.
    from: http://ambrnet.com/TrigoCalc/Sphere/TwoSpheres/Intersection.htm"""
    a = 2*(x2-x1)
    b = 2*(y2-y1)
    c = 2*(z2-z1)
    d = x1**2 - x2**2 + y1**2 - y2**2 + z1**2 - z2**2 - r1**2 + r2**2
    return a,b,c,d

def center_of_circle_from_sphere_intersection(x1,y1,z1,r1,x2,y2,z2,r2,a,b,c,d):
    """Calculate the center of the circle formed by the intersection of two spheres"""
    # print(a*(x1-x2), b*(y1-y2), c*(z1-z2))
    # print((a*(x1-x2) + b*(y1-y2) +c*(z1-z2)))
    # print((x1*a + y1*b + z1*c + d))
    t = (x1*a + y1*b + z1*c + d) / (a*(x1-x2) + b*(y1-y2) +c*(z1-z2))
    xc = x1 + t*(x2-x1)
    yc = y1 + t*(y2-y1)
    zc = z1 + t*(z2-z1)
    return (xc,yc,zc)

class PDB2MRC(object):
    def __init__(self, 
        pdb,
        ignore_waters=True,
        explicitH=True,
        modifiable_atom_types=None,
        center_coords=True,
        radii_sf=None,
        recalculate_atomic_volumes=False,
        exvol_type='gaussian',
        use_b=False,
        resolution=None,
        voxel=None,
        side=None,
        nsamples=None,
        rho0=0.334,
        shell_contrast=0.019,
        shell_mrcfile=None,
        shell_type='water',
        Icalc_interpolation=True,
        fit_scale=True,
        fit_offset=False,
        data_filename=None,
        data_units="a",
        n1=None,
        n2=None,
        penalty_weight=0.0,
        penalty_weights=[1.0,0.0],
        fit_rho0=True,
        fit_shell=True,
        fit_all=True,
        min_method='Nelder-Mead',
        min_opts='{"adaptive": True}',
        ):
        self.pdb = pdb
        self.ignore_waters = ignore_waters
        self.explicitH = explicitH
        if self.explicitH is None:
            #only use explicitH if H exists in the pdb file
            #for atoms that are not waters
            if 'H' not in self.pdb.atomtype: #[pdb.resname!="HOH"]:
                self.explicitH = False
            else:
                self.explicitH = True
        if not self.explicitH:
            self.pdb.add_ImplicitH()
            print("Implicit hydrogens used")
        #add a line here that will delete alternate conformations if they exist
        if 'B' in self.pdb.atomalt:
            self.pdb.remove_atomalt()
        if modifiable_atom_types is None:
            self.modifiable_atom_types = ['H', 'C', 'N', 'O']
        else:
            self.modifiable_atom_types = modifiable_atom_types
        self.center_coords = center_coords
        if self.center_coords:
            self.pdb.coords -= self.pdb.coords.mean(axis=0)
        if recalculate_atomic_volumes:
            print("Calculating unique atomic volumes...")
            self.pdb.unique_volume = np.zeros(self.pdb.natoms)
            self.pdb.calculate_unique_volume()
        elif self.pdb.unique_volume is None:
            print("Looking up unique atomic volumes...")
            self.pdb.lookup_unique_volume()
        self.pdb.unique_radius = sphere_radius_from_volume(self.pdb.unique_volume)
        if radii_sf is None:
            self.radii_sf = np.ones(len(self.modifiable_atom_types))
            for i in range(len(self.modifiable_atom_types)):
                if self.modifiable_atom_types[i] in radii_sf_dict.keys():
                    self.radii_sf[i] = radii_sf_dict[self.modifiable_atom_types[i]]
                else:
                    self.radii_sf[i] = 1.0
        else:
            self.radii_sf = radii_sf
        self.exvol_type = exvol_type
        self.use_b = use_b
        if not self.use_b:
            self.pdb.b *= 0
        #calculate some optimal grid values
        self.optimal_side = estimate_side_from_pdb(self.pdb)
        self.optimal_voxel = 1.0
        self.optimal_nsamples = np.ceil(self.optimal_side/self.optimal_voxel).astype(int)
        self.nsamples_limit = 256
        self.resolution = resolution
        self.voxel=voxel
        self.side=side
        self.nsamples=nsamples
        self.rho0 = rho0
        self.shell_contrast = shell_contrast
        self.shell_mrcfile = shell_mrcfile
        self.shell_type = shell_type
        self.Icalc_interpolation=Icalc_interpolation
        self.fit_scale=fit_scale
        self.fit_offset=fit_offset
        self.data_filename = data_filename
        self.data_units = data_units
        self.n1 = n1
        self.n2 = n2
        self.penalty_weight = penalty_weight
        self.penalty_weights = penalty_weights
        self.fit_rho0 = fit_rho0
        self.fit_shell = fit_shell
        self.fit_all = fit_all
        self.fit_params = False #start with no fitting
        self.min_method = min_method
        self.min_opts = min_opts
        self.param_names = ['rho0', 'shell_contrast']
        self.params = np.array([self.rho0, self.shell_contrast])

    def scale_radii(self, radii_sf=None):
        """Set all the modifiable atom type radii in the pdb"""
        if self.pdb.radius is None:
            self.pdb.radius = np.copy(self.pdb.unique_radius)
        if radii_sf is None:
            radii_sf = self.radii_sf
        for i in range(len(self.modifiable_atom_types)):
            if not self.explicitH:
                if self.modifiable_atom_types[i]=='H':
                    self.pdb.exvolHradius = radii_sf[i] * self.pdb.unique_exvolHradius 
                else:
                    self.pdb.radius[self.pdb.atomtype==self.modifiable_atom_types[i]] = radii_sf[i] * self.pdb.unique_radius[self.pdb.atomtype==self.modifiable_atom_types[i]]
            else:
                self.pdb.exvolHradius = np.zeros(self.pdb.natoms)
                self.pdb.radius[self.pdb.atomtype==self.modifiable_atom_types[i]] = radii_sf[i] * self.pdb.unique_radius[self.pdb.atomtype==self.modifiable_atom_types[i]]

    def calculate_average_radii(self):
        self.mean_radius = np.ones(len(self.modifiable_atom_types))
        for i in range(len(self.modifiable_atom_types)):
            #try using a scale factor for radii instead
            if self.modifiable_atom_types[i]=='H' and not self.explicitH:
                self.mean_radius[i] = self.pdb.exvolHradius[i]
            else:
                self.mean_radius[i] = self.pdb.radius[self.pdb.atomtype==self.modifiable_atom_types[i]].mean()

    def make_grids(self):
        optimal_side = self.optimal_side
        optimal_nsamples = self.optimal_nsamples
        optimal_voxel = self.optimal_voxel
        optimal_nsamples = self.optimal_nsamples
        nsamples_limit = self.nsamples_limit
        voxel = self.voxel
        side = self.side
        nsamples = self.nsamples
        if voxel is not None and nsamples is not None and side is not None:
            #if v, n, s are all given, side and nsamples dominates
            side = optimal_side
            nsamples = nsamples
            voxel = side / nsamples
        elif voxel is not None and nsamples is not None and side is None:
            #if v and n given, voxel and nsamples dominates
            voxel = voxel
            nsamples = nsamples
            side = voxel * nsamples
        elif voxel is not None and nsamples is None and side is not None:
            #if v and s are given, adjust voxel to match nearest integer value of n
            voxel = voxel
            side = side
            nsamples = np.ceil(side/voxel).astype(int)
            voxel = side / nsamples
        elif voxel is not None and nsamples is None and side is None:
            #if v is given, voxel thus dominates, so estimate side, calculate nsamples.
            voxel = voxel
            nsamples = np.ceil(optimal_side/voxel).astype(int)
            side = voxel * nsamples
            #if n > 256, adjust side length
            if nsamples > nsamples_limit:
                nsamples = nsamples_limit
                side = voxel * nsamples
        elif voxel is None and nsamples is not None and side is not None:
            #if n and s are given, set voxel size based on those
            nsamples = nsamples
            side = side
            voxel = side / nsamples
        elif voxel is None and nsamples is not None and side is None:
            #if n is given, set side, adjust voxel.
            nsamples = nsamples
            side = optimal_side
            voxel = side / nsamples
        elif voxel is None and nsamples is None and side is not None:
            #if s is given, set voxel, adjust nsamples, reset voxel if necessary
            side = side
            voxel = optimal_voxel
            nsamples = np.ceil(side/voxel).astype(int)
            if nsamples > nsamples_limit:
                nsamples = nsamples_limit
            voxel = side / nsamples
        elif voxel is None and nsamples is None and side is None:
            #if none given, set side and voxel, adjust nsamples, reset voxel if necessary
            side = optimal_side
            voxel = optimal_voxel
            nsamples = np.ceil(side/voxel).astype(int)
            if nsamples > nsamples_limit:
                nsamples = nsamples_limit
            voxel = side / nsamples

        #make some warnings for certain cases
        side_small_warning = """
            Side length may be too small and may result in undersampling errors."""
        side_way_too_small_warning = """
            Disabling interpolation of I_calc due to severe undersampling."""
        voxel_big_warning = """
            Voxel size is greater than 1 A. This may lead to less accurate I(q) estimates at high q."""
        nsamples_warning = """
            To avoid long computation times and excessive memory requirements, the number of voxels
            has been limited to 256 and the voxel size has been set to {v:.2f},
            which may be too large and lead to less accurate I(q) estimates at high q.""".format(v=voxel)
        optimal_values_warning = """
            To ensure the highest accuracy, manually set the -s option to {os:.2f} and
            the -v option to {ov:.2f}, which will set -n option to {on:d} and thus 
            may take a long time to calculate and use a lot of memory.
            If that requires too much computation, set -s first, and -n to the 
            limit you prefer (n=512 may approach an upper limit for many computers).
            """.format(os=optimal_side, ov=optimal_voxel, on=optimal_nsamples)

        warn = False
        if side < optimal_side:
            print(side_small_warning)
            warn = True
        if side < 2/3*optimal_side:
            print(side_way_too_small_warning)
            self.Icalc_interpolation = False
            warn = True
        if voxel > optimal_voxel:
            print(voxel_big_warning)
            warn = True
        if nsamples < optimal_nsamples:
            print(nsamples_warning)
            warn = True
        if warn:
            print(optimal_values_warning)

        #make the real space grid
        halfside = side/2
        n = int(side/voxel)
        #want n to be even for speed/memory optimization with the FFT, 
        #ideally a power of 2, but wont enforce that
        if n%2==1: n += 1
        dx = side/n
        dV = dx**3
        x_ = np.linspace(-halfside,halfside,n)
        x,y,z = np.meshgrid(x_,x_,x_,indexing='ij')
        xyz = np.column_stack((x.ravel(),y.ravel(),z.ravel()))

        #make the reciprocal space grid
        df = 1/side
        qx_ = np.fft.fftfreq(x_.size)*n*df*2*np.pi
        qx, qy, qz = np.meshgrid(qx_,qx_,qx_,indexing='ij')
        qr = np.sqrt(qx**2+qy**2+qz**2)
        qmax = np.max(qr)
        qstep = np.min(qr[qr>0]) - 1e-8
        nbins = int(qmax/qstep)
        qbins = np.linspace(0,nbins*qstep,nbins+1)
        #create an array labeling each voxel according to which qbin it belongs
        qbin_labels = np.searchsorted(qbins,qr,"right")
        qbin_labels -= 1
        qblravel = qbin_labels.ravel()
        xcount = np.bincount(qblravel)
        #create modified qbins and put qbins in center of bin rather than at left edge of bin.
        qbinsc = mybinmean(qr.ravel(), qblravel, xcount=xcount, DENSS_GPU=False)
        q_calc = np.copy(qbinsc)

        #make attributes for all that
        self.halfside = halfside
        self.side = side
        self.n = n
        self.dx = dx
        self.dV = dV
        self.x_ = x_
        self.x, self.y, self.z = x,y,z
        self.xyz = xyz
        self.df = df
        self.qx_ = qx_
        self.qx, self.qy, self.qz = qx, qy, qz
        self.qr = qr
        self.qmax = qmax
        self.qstep = qstep
        self.nbins = nbins
        self.qbins = qbins
        self.qbinsc = qbinsc
        self.q_calc = q_calc
        self.qblravel = qblravel
        self.xcount = xcount

        #save an array of indices containing only desired q range for speed
        qmax4calc = self.qx_.max()*1.1
        self.qidx = np.where((self.qr<=qmax4calc))

    def calculate_resolution(self):
        if self.dx is None:
            #if make_grids has not been run yet, run it
            self.make_grids()
        if self.resolution is None and not self.use_b:
            self.resolution = 0.30 * self.dx #this helps with voxel sampling issues
        else:
            self.resolution = 0.0

    def calculate_invacuo_density(self):
        print('Calculating in vacuo density...')
        self.rho_invacuo, self.support = pdb2map_multigauss(self.pdb,
            x=self.x,y=self.y,z=self.z,
            resolution=self.resolution,
            use_b=self.use_b,
            ignore_waters=self.ignore_waters)
        print('Finished in vacuo density.')

    def calculate_excluded_volume(self, quiet=False):
        if not quiet: print('Calculating excluded volume...')
        if self.exvol_type == "gaussian":
            #generate excluded volume assuming gaussian dummy atoms
            #this function outputs in electron count units
            self.rho_exvol, self.supportexvol = pdb2map_simple_gauss_by_radius(self.pdb,
                self.x,self.y,self.z,
                rho0=self.rho0,
                ignore_waters=self.ignore_waters)
        elif self.exvol_type == "flat":
            #generate excluded volume assuming flat solvent
            if not self.explicitH:
                v = 4*np.pi/3*self.pdb.vdW**3 + self.pdb.numH*4/3*np.pi*vdW['H']**3
                radjusted = sphere_radius_from_volume(v)
            else:
                radjusted = self.pdb.vdW
            self.supportexvol = pdb2support_fast(self.pdb,self.x,self.y,self.z,radius=radjusted,probe=B2u(self.pdb.b))
            #estimate excluded volume electron count based on unique volumes of atoms
            v = np.sum(4/3*np.pi*self.pdb.radius**3)
            ne = v * self.rho0
            #blur the exvol to have gaussian-like edges
            sigma = 1.0/self.dx #best exvol sigma to match water molecule exvol thing is 1 A
            # self.rho_exvol = ndimage.gaussian_filter(self.supportexvol*1.0,sigma=sigma,mode='wrap')
            self.rho_exvol = 1.0 * self.supportexvol
            self.rho_exvol *= ne/self.rho_exvol.sum() #put in electron count units
        if not quiet: print('Finished excluded volume.')

    def calculate_hydration_shell(self):
        print('Calculating hydration shell...')
        #calculate the volume of a shell of water diameter
        #this assumes a single layer of hexagonally packed water molecules on the surface
        self.r_water = r_water = 1.4 
        uniform_shell = calc_uniform_shell(self.pdb,self.x,self.y,self.z,thickness=self.r_water)
        self.water_shell_idx = water_shell_idx = uniform_shell.astype(bool)
        V_shell = water_shell_idx.sum() * self.dV
        N_H2O_in_shell = 2/(3**0.5) * V_shell / (2*r_water)**3
        V_H2O = 4/3*np.pi*r_water**3
        V_H2O_in_shell = N_H2O_in_shell * V_H2O

        if self.shell_mrcfile is not None:
            #allow user to provide mrc filename to read in a custom shell
            rho_shell, sidex = read_mrc(self.shell_mrcfile)
            rho_shell *= self.dV #assume mrc file is in units of density, convert to electron count
            print(sidex, self.side)
            if (sidex != self.side) or (rho_shell.shape[0] != self.x.shape[0]):
                print("Error: shell_mrcfile does not match grid.")
                print("Use denss.mrcops.py to resample onto the desired grid.")
                exit()
        elif self.shell_type == "water":
            #the default is gaussian type shell
            #generate initial hydration shell
            thickness = max(1.0,self.dx) #in angstroms
            #calculate euclidean distance transform of grid to water shell center
            #where the water shell center is the surface of the protein plus a water radius
            protein_idx = pdb2support_fast(self.pdb,self.x,self.y,self.z,radius=self.pdb.vdW,probe=0)
            protein_rw_idx = calc_uniform_shell(self.pdb,self.x,self.y,self.z,thickness=self.r_water,distance=self.r_water).astype(bool)
            print('Calculating dist transform...')
            dist = ndimage.distance_transform_edt(~protein_rw_idx)
            #look at only the voxels near the shell for efficiency
            rho_shell = np.zeros(self.x.shape)
            print('Calculating shell values...')
            rho_shell[dist<2*r_water] = realspace_formfactor(element='HOH',r=dist[dist<2*r_water],B=u2B(0.5))
            #zero out any voxels overlapping protein atoms
            # rho_shell[protein_idx] = 0.0
            #estimate initial shell scale based on contrast using mean density
            shell_mean_density = np.mean(rho_shell[water_shell_idx]) / self.dV
            #scale the mean density of the invacuo shell to match the desired mean density
            rho_shell *= self.shell_contrast / shell_mean_density
            #shell should still be in electron count units
        elif self.shell_type == "uniform":
            rho_shell = water_shell_idx * (self.shell_contrast)
            rho_shell *= self.dV #convert to electron units
        else:
            print("Error: no valid shell_type given (water or uniform). Disabling hydration shell.")
            rho_shell = self.x*0.0
        self.rho_shell = rho_shell
        print('Finished hydration shell.')

    def calculate_structure_factors(self):
        print('Calculating structure factors...')
        #F_invacuo
        self.F_invacuo = myfftn(self.rho_invacuo)
        #perform B-factor sharpening to correct for B-factor sampling workaround
        if self.resolution > 2:
            Bsharp = -u2B(2)
        else:
            Bsharp = -u2B(self.resolution)
        self.F_invacuo *= np.exp(-(Bsharp)*(self.qr/(4*np.pi))**2)

        #exvol F_exvol
        self.F_exvol = myfftn(self.rho_exvol)

        #shell invacuo F_shell
        self.F_shell = myfftn(self.rho_shell)
        print('Finished structure factors.')

    def load_data(self, filename=None):
        print('Loading data...')
        if filename is None and self.data_filename is None:
            print("ERROR: No data filename given.")
        elif filename is None:
            fn = self.data_filename
        else:
            fn = filename
            self.data_filename = filename
        if self.data_filename is not None:
            Iq_exp = np.genfromtxt(fn, invalid_raise = False, usecols=(0,1,2))
            if len(Iq_exp.shape) < 2:
                print("Invalid data format. Data file must have 3 columns: q, I, errors.")
                exit()
            if Iq_exp.shape[1] < 3:
                print("Not enough columns (data must have 3 columns: q, I, errors).")
                exit()
            Iq_exp = Iq_exp[~np.isnan(Iq_exp).any(axis = 1)]
            #get rid of any data points equal to zero in the intensities or errors columns
            idx = np.where((Iq_exp[:,1]!=0)&(Iq_exp[:,2]!=0))
            Iq_exp = Iq_exp[idx]
            if self.data_units == "nm":
                Iq_exp[:,0] *= 0.1
            Iq_exp_orig = np.copy(Iq_exp)
            if self.n1 is None:
                self.n1 = 0
            if self.n2 is None:
                self.n2 = len(Iq_exp[:,0])
            self.Iq_exp = Iq_exp[self.n1:self.n2]
            self.q_exp = self.Iq_exp[:,0]
            self.I_exp = self.Iq_exp[:,1]
            self.sigq_exp = self.Iq_exp[:,2]
        else:
            self.Iq_exp = None
            self.q_exp = None
            self.I_exp = None
            self.sigq_exp = None
            self.fit_params = False

        #save an array of indices containing only desired q range for speed
        if self.data_filename:
            qmax4calc = self.q_exp.max()*1.1
        else:
            qmax4calc = self.qx_.max()*1.1
        self.qidx = np.where((self.qr<=qmax4calc))
        print('Data loaded.')

    def minimize_parameters(self, fit_radii=False):

        if fit_radii:
            self.param_names += self.modifiable_atom_types

        #generate a set of bounds
        self.bounds = np.zeros((len(self.param_names),2))

        #don't bother fitting if none is requested (default)
        if self.fit_rho0:
            self.bounds[0,0] = 0
            self.bounds[0,1] = np.inf
            self.fit_params = True
        else:
            self.bounds[0,0] = self.rho0
            self.bounds[0,1] = self.rho0
        if self.fit_shell:
            self.bounds[1,0] = -np.inf
            self.bounds[1,1] = np.inf
            self.fit_params = True
        else:
            self.bounds[1,0] = self.shell_contrast
            self.bounds[1,1] = self.shell_contrast

        if fit_radii:
            #radii_sf, i.e. radii scale factors
            self.bounds[2:,0] = 0
            self.bounds[2:,1] = np.inf
            self.params = np.append(self.params, self.radii_sf)
            self.penalty_weights = np.append(self.penalty_weights, np.ones(len(self.param_names[2:])))

        if not self.fit_all:
            #disable all fitting if requested
            self.fit_params = False

        self.params_guess = self.params
        self.params_target = self.params_guess

        if self.fit_params:
            print('Optimizing parameters...')
            if self.penalty_weight != 0:
                print(["scale_factor"], self.param_names, ["penalty"], ["chi2"])
            else:
                print(["scale_factor"], self.param_names, ["chi2"])
            print("-"*100)
            results = optimize.minimize(self.calc_score_with_modified_params, self.params_guess,
                bounds = self.bounds,
                method=self.min_method,
                options=eval(self.min_opts),
                # method='L-BFGS-B', options={'eps':0.001},
                )
            self.optimized_params = results.x
            self.optimized_chi2 = results.fun
            print('Finished minimizing parameters.')
        else:
            self.calc_score_with_modified_params(self.params)
            self.optimized_params = self.params_guess
            self.optimized_chi2 = self.chi2
        self.params = self.optimized_params 

    def calc_score_with_modified_params(self, params):
        self.calc_I_with_modified_params(params)
        self.chi2, self.exp_scale_factor = calc_chi2(self.Iq_exp, self.Iq_calc,scale=self.fit_scale,offset=self.fit_offset,interpolation=self.Icalc_interpolation,return_sf=True)
        self.calc_penalty(params)
        self.score = self.chi2 + self.penalty
        if self.fit_params:
            if self.penalty_weight != 0:
                #include printing of penalties if that option is give
                print("%.5e"%self.exp_scale_factor, ' '.join("%.5e"%param for param in params), "%.3f"%self.penalty, "%.3f"%self.chi2)
            else:
                print("%.5e"%self.exp_scale_factor, ' '.join("%.5e"%param for param in params), "%.3f"%self.chi2)
        return self.score

    def calc_penalty(self, params):
        """Calculates a penalty using quadratic loss function
        for parameters dependent on a target value for each parameter.
        """
        nparams = len(params)
        params_weights = np.ones(nparams) #note, different than penalty_weights
        params_target = self.params_target
        penalty_weight = self.penalty_weight
        penalty_weights = self.penalty_weights
        #set the individual parameter penalty weights
        #to be 1/params_target, so that each penalty 
        #is weighted as a fraction of the target rather than an
        #absolute number.
        for i in range(nparams):
            if params_target[i] != 0:
                params_weights[i] = 1/params_target[i]
        #multiply each weight be the desired individual penalty weight
        if penalty_weights is not None:
            params_weights *= penalty_weights
        #use quadratic loss function
        penalty = 1/nparams * np.sum((params_weights * (params - params_target))**2)
        penalty *= penalty_weight
        self.penalty = penalty

    def calc_F_with_modified_params(self, params):
        """Calculates structure factor sum from set of parameters"""
        #sf_ex is ratio of params[0] to initial rho0
        if self.rho0 != 0:
            sf_ex = params[0] / self.rho0
        else:
            sf_ex = 1.0
        #sf_sh is ratio of params[1] to initial shell_contrast
        if self.shell_contrast != 0:
            sf_sh = params[1] / self.shell_contrast
        else:
            sf_sh = 1.0
        self.F = np.zeros_like(self.F_invacuo)
        self.F[self.qidx] = self.F_invacuo[self.qidx] - sf_ex * self.F_exvol[self.qidx] + sf_sh * self.F_shell[self.qidx]

    def calc_I_with_modified_params(self,params):
        """Calculates intensity profile for optimization of parameters"""
        if len(params)>2:
            #more params means we want to scale radii also
            #which means we must first recalculate the excluded volume density
            #in real space
            self.scale_radii(radii_sf = params[2:])
            self.calculate_excluded_volume(quiet=True)
            #and recalculate the F_exvol
            self.F_exvol = myfftn(self.rho_exvol)
        self.calc_F_with_modified_params(params)
        self.I3D = abs2(self.F)
        self.I_calc = mybinmean(self.I3D.ravel(), self.qblravel, xcount=self.xcount)
        self.Iq_calc = np.vstack((self.qbinsc, self.I_calc, self.I_calc*.01 + self.I_calc[0]*0.002)).T

    def calc_rho_with_modified_params(self,params):
        """Calculates electron density map for protein in solution. Includes the excluded volume and
        hydration shell calculations."""
        #sf_ex is ratio of params[0] to initial rho0
        sf_ex = params[0] / self.rho0
        #add hydration shell to density
        sf_sh = params[1] / self.shell_contrast
        self.sf_ex = sf_ex
        self.sf_sh = sf_sh
        self.rho_exvol *= sf_ex
        self.rho_shell *= sf_sh
        self.rho_insolvent = self.rho_invacuo - self.rho_exvol + self.rho_shell

class PDB2SAS(object):
    """Calculate the scattering of an object from a set of 3D coordinates using the Debye formula.

    pdb - a saxstats PDB file object.
    q - q values to use for calculations (optional).
    """
    def __init__(self, pdb, q=None, numba=True):
        self.pdb = pdb
        if q is None:
            q = np.linspace(0,0.5,101)
        self.q = q
        self.calc_I()

    def calc_form_factors(self, B=0.0):
        """Calculate the scattering of an object from a set of 3D coordinates using the Debye formula.

        B - B-factors (i.e. Debye-Waller/temperature factors) of atoms (default=0.0)
        """
        B = np.atleast_1d(B)
        if B.shape[0] == 1:
            B = np.ones(self.pdb.natoms) * B
        self.ff = np.zeros((self.pdb.natoms,len(self.q)))
        for i in range(self.pdb.natoms):
            try:
                self.ff[i,:] = formfactor(self.pdb.atomtype[i],q=self.q,B=B[i])
            except Exception as e:
                print("pdb.atomtype unknown for atom %d"%i)
                print("attempting to use pdb.atomname instead")
                print(e)
                try:
                    self.ff[i,:] = formfactor(self.pdb.atomname[i][0],q=self.q,B=B[i])
                except Exception as e:
                    print("pdb.atomname unknown for atom %d"%i)
                    print("Defaulting to Carbon form factor.")
                    print(e)
                    self.ff[i,:] = formfactor("C",q=self.q,B=B[i])

    def calc_debye(self, natoms_limit=1000):
        """Calculate the scattering of an object from a set of 3D coordinates using the Debye formula.
        """
        if self.pdb.natoms > natoms_limit:
            print("Error: Too many atoms. This function is not suitable for large macromolecules over %i atoms"%natoms_limit)
            #if natoms is too large, sinc lookup table has huge memory requirements
        else:
            if self.pdb.rij is None:
                self.pdb.rij = spatial.distance.squareform(spatial.distance.pdist(self.pdb.coords[:,:3]))
            s = np.sinc(self.q * self.pdb.rij[...,None]/np.pi)
            self.I = np.einsum('iq,jq,ijq->q',self.ff,self.ff,s)

    def calc_I(self, numba=True):
        self.calc_form_factors()
        if numba:
            try:
                #try numba function first
                self.I = calc_debye_numba(self.pdb.coords, self.q, self.ff)
            except:
                print("numba failed. Calculating debye slowly.")
                self.calc_debye()
        else:
            self.calc_debye()

if numba:
    @nb.njit(fastmath=True,parallel=True,error_model="numpy",cache=True)
    def numba_cdist(A,B):
        assert A.shape[1]==B.shape[1]
        C=np.empty((A.shape[0],B.shape[0]),A.dtype)
        
        #workaround to get the right datatype for acc
        init_val_arr=np.zeros(1,A.dtype)
        init_val=init_val_arr[0]
        
        for i in nb.prange(A.shape[0]):
            for j in range(B.shape[0]):
                acc=init_val
                for k in range(A.shape[1]):
                    acc+=(A[i,k]-B[j,k])**2
                C[i,j]=np.sqrt(acc)
        return C

    @nb.njit(fastmath=True,parallel=True,error_model="numpy",cache=True)
    def calc_debye_numba(coords, q, ff):
        """Calculate the scattering of an object from a set of 3D coordinates using the Debye formula.
        This function is intended to be used with the numba njit decorator for speed.
        coords - Nx3 array of coordinates of atoms (like pdb.coords)
        q - q values to use for calculations.
        ff - an array of form factors calculated for each atom in a pdb object. q's much match q array.
        """
        nr = coords.shape[0]
        nq = q.shape[0]
        I = np.empty(nq, np.float64)
        ff_T = np.ascontiguousarray(ff.T)
        for qi in nb.prange(nq):
            acc=0
            for ri in nb.prange(nr):
                for rj in nb.prange(nr):
                    #loop through all atoms, and add the debye formulism for the pair
                    qri_j = q[qi] * np.linalg.norm(coords[ri]-coords[rj])
                    if qri_j != 0:
                        s = np.sin(qri_j)/(qri_j)
                    else:
                        s = 1.0
                    acc += ff_T[qi,ri]*ff_T[qi,rj]*s
            I[qi]=acc
        return I

def pdb2map_simple_gauss_by_radius(pdb,x,y,z,cutoff=3.0,rho0=0.334,ignore_waters=True):
    """Simple isotropic single gaussian sum at coordinate locations.

    This function only calculates the values at
    grid points near the atom for speed.

    pdb - instance of PDB class (required, must have pdb.radius attribute)
    x,y,z - meshgrids for x, y, and z (required)
    cutoff - maximum distance from atom to calculate density
    rho0 - average bulk solvent density used for excluded volume estimation (0.334 for water)
    """
    side = x[-1,0,0] - x[0,0,0]
    halfside = side/2
    n = x.shape[0]
    dx = side/n
    dV = dx**3
    V = side**3
    x_ = x[:,0,0]
    shift = np.ones(3)*dx/2.
    # print("\n Calculate density map from PDB... ")
    values = np.zeros(x.shape)
    support = np.zeros(x.shape,dtype=bool)
    # cutoff = max(cutoff,2*resolution)
    cutoffs = 2*pdb.vdW
    gxmin = x.min()
    gxmax = x.max()
    gymin = y.min()
    gymax = y.max()
    gzmin = z.min()
    gzmax = z.max()
    for i in range(pdb.coords.shape[0]):
        if ignore_waters and pdb.resname[i]=="HOH":
            continue
        if rho0 == 0:
            continue
        # sys.stdout.write("\r% 5i / % 5i atoms" % (i+1,pdb.coords.shape[0]))
        # sys.stdout.flush()
        #this will cut out the grid points that are near the atom
        #first, get the min and max distances for each dimension
        #also, convert those distances to indices by dividing by dx
        xa, ya, za = pdb.coords[i] # for convenience, store up x,y,z coordinates of atom
        #ignore atoms whose coordinates are outside the box limits
        if (
            (xa < gxmin) or
            (xa > gxmax) or
            (ya < gymin) or
            (ya > gymax) or
            (za < gzmin) or
            (za > gzmax)
           ):
           # print()
           print("Atom %d outside boundary of cell ignored."%i)
           continue
        cutoff = cutoffs[i]
        xmin = int(np.floor((xa-cutoff)/dx)) + n//2
        xmax = int(np.ceil((xa+cutoff)/dx)) + n//2
        ymin = int(np.floor((ya-cutoff)/dx)) + n//2
        ymax = int(np.ceil((ya+cutoff)/dx)) + n//2
        zmin = int(np.floor((za-cutoff)/dx)) + n//2
        zmax = int(np.ceil((za+cutoff)/dx)) + n//2
        #handle edges
        xmin = max([xmin,0])
        xmax = min([xmax,n])
        ymin = max([ymin,0])
        ymax = min([ymax,n])
        zmin = max([zmin,0])
        zmax = min([zmax,n])
        #now lets create a slice object for convenience
        slc = np.s_[xmin:xmax,ymin:ymax,zmin:zmax]
        nx = xmax-xmin
        ny = ymax-ymin
        nz = zmax-zmin
        #now lets create a column stack of coordinates for the cropped grid
        xyz = np.column_stack((x[slc].ravel(),y[slc].ravel(),z[slc].ravel()))
        dist = spatial.distance.cdist(pdb.coords[None,i]-shift, xyz)

        V = sphere_volume_from_radius(pdb.radius[i])
        VoneH = sphere_volume_from_radius(pdb.exvolHradius[i])
        VallH = pdb.numH[i]*VoneH
        Vtot = V + VallH
        V = Vtot
        tmpvalues = realspace_gaussian_formfactor(r=dist, rho0=rho0, V=V, radius=None)

        #rescale total number of electrons by expected number of electrons
        if np.sum(tmpvalues)>1e-8:
            ne_total = rho0*V
            tmpvalues *= ne_total / np.sum(tmpvalues)

        values[slc] += tmpvalues.reshape(nx,ny,nz)
        support[slc] = True
    return values, support

def pdb2map_multigauss(pdb,x,y,z,cutoff=3.0,resolution=None,use_b=False,ignore_waters=True):
    """5-term gaussian sum at coordinate locations using Cromer-Mann coefficients.

    This function only calculates the values at
    grid points near the atom for speed.

    pdb - instance of PDB class (required)
    x,y,z - meshgrids for x, y, and z (required)
    sigma - width of Gaussian, i.e. effectively resolution
    cutoff - maximum distance from atom to calculate density
    resolution - desired resolution of density map, calculated as a B-factor
    corresonding to atomic displacement equal to resolution.
    """
    side = x[-1,0,0] - x[0,0,0]
    halfside = side/2
    n = x.shape[0]
    dx = side/n
    dV = dx**3
    V = side**3
    x_ = x[:,0,0]
    shift = np.ones(3)*dx/2.
    # print("\n Calculate density map from PDB... ")
    values = np.zeros(x.shape)
    support = np.zeros(x.shape,dtype=bool)
    if resolution is None:
        resolution = 0.0
    cutoff = max(cutoff,2*resolution)
    #convert resolution to B-factor for form factor calculation
    #set resolution equal to atomic displacement
    if use_b:
        u = B2u(pdb.b)
    else:
        u = np.zeros(pdb.natoms)
    u += resolution
    B = u2B(u)
    gxmin = x.min()
    gxmax = x.max()
    gymin = y.min()
    gymax = y.max()
    gzmin = z.min()
    gzmax = z.max()
    for i in range(pdb.coords.shape[0]):
        if ignore_waters and pdb.resname[i]=="HOH":
            continue
        # sys.stdout.write("\r% 5i / % 5i atoms" % (i+1,pdb.coords.shape[0]))
        # sys.stdout.flush()
        #this will cut out the grid points that are near the atom
        #first, get the min and max distances for each dimension
        #also, convert those distances to indices by dividing by dx
        xa, ya, za = pdb.coords[i] # for convenience, store up x,y,z coordinates of atom
        #ignore atoms whose coordinates are outside the box limits
        if (
            (xa < gxmin) or
            (xa > gxmax) or
            (ya < gymin) or
            (ya > gymax) or
            (za < gzmin) or
            (za > gzmax)
           ):
           # print()
           print("Atom %d outside boundary of cell ignored."%i)
           continue
        xmin = int(np.floor((xa-cutoff)/dx)) + n//2
        xmax = int(np.ceil((xa+cutoff)/dx)) + n//2
        ymin = int(np.floor((ya-cutoff)/dx)) + n//2
        ymax = int(np.ceil((ya+cutoff)/dx)) + n//2
        zmin = int(np.floor((za-cutoff)/dx)) + n//2
        zmax = int(np.ceil((za+cutoff)/dx)) + n//2
        #handle edges
        xmin = max([xmin,0])
        xmax = min([xmax,n])
        ymin = max([ymin,0])
        ymax = min([ymax,n])
        zmin = max([zmin,0])
        zmax = min([zmax,n])
        #now lets create a slice object for convenience
        slc = np.s_[xmin:xmax,ymin:ymax,zmin:zmax]
        nx = xmax-xmin
        ny = ymax-ymin
        nz = zmax-zmin
        #now lets create a column stack of coordinates for the cropped grid
        xyz = np.column_stack((x[slc].ravel(),y[slc].ravel(),z[slc].ravel()))
        dist = spatial.distance.cdist(pdb.coords[None,i]-shift, xyz)[0]
        try:
            element = pdb.atomtype[i]
            ffcoeff[element]
        except:
            try:
                element = pdb.atomname[i][0].upper()+pdb.atomname[i][1].lower()
                ffcoeff[element]
            except:
                try:
                    element = pdb.atomname[i][0]
                    ffcoeff[element]
                except:
                    print("Atom type %s or name not recognized for atom # %s"
                           % (pdb.atomtype[i],
                              pdb.atomname[i][0].upper()+pdb.atomname[i][1].lower(),
                              i))
                    print("Using default form factor for Carbon")
                    element = 'C'
                    ffcoeff[element]


        if pdb.numH[i] > 0:
            Va = V_without_impH = sphere_volume_from_radius(pdb.radius[i])
            Vb = V_with_impH = V_without_impH + pdb.numH[i]*sphere_volume_from_radius(pdb.exvolHradius[i])
            ra = sphere_radius_from_volume(Va)
            rb = sphere_radius_from_volume(Vb)
            Ba = u2B(ra)/8
            Bb = u2B(rb)/8
            Bdiff = Bb - Ba
        else:
            Bdiff = 0.0
        tmpvalues = realspace_formfactor(element=element,r=dist,B=B[i]+Bdiff)
        #rescale total number of electrons by expected number of electrons
        #pdb.nelectrons is already corrected with the number of electrons including hydrogens
        if np.sum(tmpvalues)>1e-8:
            ne_total = pdb.nelectrons[i]
            tmpvalues *= ne_total / tmpvalues.sum()

        values[slc] += tmpvalues.reshape(nx,ny,nz)
        support[slc] = True
    return values, support

def pdb2F_multigauss(pdb,qx,qy,qz,qr=None,radii=None,B=None):
    """Calculate structure factors F from pdb coordinates.

    pdb - instance of PDB class (required)
    x,y,z - meshgrids for x, y, and z (required)
    radii - float or list of radii of atoms in pdb (optional, uses spherical form factor rather than Kromer-Mann)
    """
    radii = np.atleast_1d(radii)
    if qr is None:
        qr = (qx**2+qy**2+qz**2)**0.5
    n = qr.shape[0]
    F = np.zeros(qr.shape,dtype=complex)
    if B is None:
        B = np.zeros(pdb.natoms)
    if radii[0] is None:
        useradii = False
    else:
        useradii = True
        radii = np.ones(radii.size)*radii
    for i in range(pdb.natoms):
        sys.stdout.write("\r% 5i / % 5i atoms" % (i+1,pdb.natoms))
        sys.stdout.flush()
        Fatom = formfactor(element=pdb.atomtype[i],q=qr,B=B[i]) * np.exp(-1j * (qx*pdb.coords[i,0] + qy*pdb.coords[i,1] + qz*pdb.coords[i,2]))
        ne_total = electrons[pdb.atomtype[i]] + pdb.numH[i]
        Fatom *= ne_total/Fatom[0,0,0].real
        F += Fatom
    return F

def pdb2F_simple_gauss_by_radius(pdb,qx,qy,qz,qr=None,rho0=0.334,radii=None,B=None):
    """Calculate structure factors F from pdb coordinates.

    pdb - instance of PDB class (required)
    x,y,z - meshgrids for x, y, and z (required)
    radii - float or list of radii of atoms in pdb (optional, uses spherical form factor rather than Kromer-Mann)
    """
    radii = np.atleast_1d(radii)
    if qr is None:
        qr = (qx**2+qy**2+qz**2)**0.5
    n = qr.shape[0]
    F = np.zeros(qr.shape,dtype=complex)
    if B is None:
        B = np.zeros(pdb.natoms)
    if radii[0] is None:
        useradii = False
    else:
        useradii = True
        radii = np.ones(radii.size)*radii
    for i in range(pdb.natoms):
        sys.stdout.write("\r% 5i / % 5i atoms" % (i+1,pdb.natoms))
        sys.stdout.flush()
        V = (4*np.pi/3)*pdb.radius[i]**3 + pdb.numH[i]*(4*np.pi/3)*pdb.exvolHradius**3
        Fatom = reciprocalspace_gaussian_formfactor(q=qr,rho0=rho0,V=V) * np.exp(-1j * (qx*pdb.coords[i,0] + qy*pdb.coords[i,1] + qz*pdb.coords[i,2]))
        ne_total = rho0 * V
        Fatom *= ne_total/Fatom[0,0,0].real
        F += Fatom
    return F

def pdb2map_FFT(pdb,x,y,z,radii=None,restrict=True):
    """Calculate electron density from pdb coordinates by FFT of Fs.

    pdb - instance of PDB class (required)
    x,y,z - meshgrids for x, y, and z (required)
    radii - float or list of radii of atoms in pdb (optional, uses spherical form factor rather than Kromer-Mann)
    """
    radii = np.atleast_1d(radii)
    side = x[-1,0,0] - x[0,0,0]
    halfside = side/2
    n = x.shape[0]
    dx = side/n
    dV = dx**3
    V = side**3
    x_ = x[:,0,0]
    df = 1/side
    qx_ = np.fft.fftfreq(x_.size)*n*df*2*np.pi
    qx, qy, qz = np.meshgrid(qx_,qx_,qx_,indexing='ij')
    qr = np.sqrt(qx**2+qy**2+qz**2)
    qmax = np.max(qr)
    qstep = np.min(qr[qr>0])
    nbins = int(qmax/qstep)
    qbins = np.linspace(0,nbins*qstep,nbins+1)
    #create an array labeling each voxel according to which qbin it belongs
    qbin_labels = np.searchsorted(qbins,qr,"right")
    qbin_labels -= 1
    qblravel = qbin_labels.ravel()
    xcount = np.bincount(qblravel)
    #create modified qbins and put qbins in center of bin rather than at left edge of bin.
    qbinsc = mybinmean(qr.ravel(), qblravel, xcount=xcount, DENSS_GPU=False)
    F = np.zeros(qr.shape,dtype=complex)
    natoms = pdb.coords.shape[0]
    if radii[0] is None:
        useradii = False
    else:
        useradii = True
        radii = np.ones(radii.size)*radii
    for i in range(pdb.natoms):
        sys.stdout.write("\r% 5i / % 5i atoms" % (i+1,pdb.natoms))
        sys.stdout.flush()
        if useradii:
            F += sphere(q=qr, R=radii[i], I0=pdb.nelectrons[i],amp=True) * np.exp(-1j * (qx*pdb.coords[i,0] + qy*pdb.coords[i,1] + qz*pdb.coords[i,2]))
        else:
            F += formfactor(element=pdb.atomtype[i],q=qr) * np.exp(-1j * (qx*pdb.coords[i,0] + qy*pdb.coords[i,1] + qz*pdb.coords[i,2]))
    I3D = abs2(F)
    Imean = mybinmean(I3D.ravel(), qblravel, xcount=xcount, DENSS_GPU=False)
    rho = myifftn(F).real
    # rho[rho<0] = 0
    #need to shift rho to center of grid, since FFT is offset by half a grid length
    shift = [n//2-1,n//2-1,n//2-1]
    rho = np.roll(np.roll(np.roll(rho, shift[0], axis=0), shift[1], axis=1), shift[2], axis=2)
    if restrict:
        xyz = np.column_stack([x.flat,y.flat,z.flat])
        pdb.coords -= np.ones(3)*dx/2.
        pdbidx = pdb2support(pdb, xyz=xyz,probe=0.0)
        rho[~pdbidx] = 0.0
    return rho, pdbidx

def pdb2support_fast(pdb,x,y,z,radius=None,probe=0.0):
    """Return a boolean 3D density map with support from PDB coordinates"""

    support = np.zeros(x.shape,dtype=np.bool_)
    n = x.shape[0]
    side = x.max()-x.min()
    dx = side/n
    shift = np.ones(3)*dx/2.

    if radius is None:
        radius = pdb.vdW

    radius = np.atleast_1d(radius)
    if len(radius) != pdb.natoms:
        print("Error: radius argument does not have same length as pdb.")
        exit()

    dr = radius + probe

    natoms = pdb.natoms
    for i in range(natoms):
        #sys.stdout.write("\r% 5i / % 5i atoms" % (i+1,pdb.coords.shape[0]))
        #sys.stdout.flush()
        #if a grid point of env is within the desired distance, dr, of
        #the atom coordinate, add it to env
        #to save memory, only run the distance matrix one atom at a time
        #and will only look at grid points within a box of size dr near the atom
        #this will cut out the grid points that are near the atom
        #first, get the min and max distances for each dimension
        #also, convert those distances to indices by dividing by dx
        xa, ya, za = pdb.coords[i] # for convenience, store up x,y,z coordinates of atom
        xmin = int(np.floor((xa-dr[i])/dx)) + n//2
        xmax = int(np.ceil((xa+dr[i])/dx)) + n//2
        ymin = int(np.floor((ya-dr[i])/dx)) + n//2
        ymax = int(np.ceil((ya+dr[i])/dx)) + n//2
        zmin = int(np.floor((za-dr[i])/dx)) + n//2
        zmax = int(np.ceil((za+dr[i])/dx)) + n//2
        #handle edges
        xmin = max([xmin,0])
        xmax = min([xmax,n])
        ymin = max([ymin,0])
        ymax = min([ymax,n])
        zmin = max([zmin,0])
        zmax = min([zmax,n])
        #now lets create a slice object for convenience
        slc = np.s_[xmin:xmax,ymin:ymax,zmin:zmax]
        nx = xmax-xmin
        ny = ymax-ymin
        nz = zmax-zmin
        #now lets create a column stack of coordinates for the cropped grid
        xyz = np.column_stack((x[slc].ravel(),y[slc].ravel(),z[slc].ravel()))
        #now calculate all distances from the atom to the minigrid points
        dist = spatial.distance.cdist(pdb.coords[None,i]-shift, xyz)
        #now, add any grid points within dr of atom to the env grid
        #first, create a dummy array to hold booleans of size dist.size
        tmpenv = np.zeros(dist.shape,dtype=np.bool_)
        #now, any elements that have a dist less than dr make true
        tmpenv[dist<=dr[i]] = True
        #now reshape for inserting into env
        tmpenv = tmpenv.reshape(nx,ny,nz)
        support[slc] += tmpenv
    return support

def u2B(u):
    """Calculate B-factor from atomic displacement, u"""
    return np.sign(u) * 8 * np.pi**2 * u**2

def B2u(B):
    """Calculate atomic displacement, u, from B-factor"""
    return np.sign(B)*(np.abs(B)/(8*np.pi**2))**0.5

def v2B(v):
    """Calculate B-factor from atomic volume displacement, v"""
    u = sphere_radius_from_volume(v)
    return np.sign(u) * 8 * np.pi**2 * u**2

def sphere(R, q=np.linspace(0,0.5,501), I0=1.,amp=False):
    """Calculate the scattering of a uniform sphere."""
    q = np.atleast_1d(q)
    a = np.where(q==0.0,1.0,(3 * (np.sin(q*R)-q*R*np.cos(q*R))/(q*R)**3))
    if np.isnan(a).any():
        a[np.where(np.isnan(a))] = 1.
    if amp:
        return I0 * a
    else:
        return I0 * a**2

def formfactor(element, q=(np.arange(500)+1)/1000.,B=None):
    """Calculate atomic form factors"""
    if B is None:
        B = 0.0
    q = np.atleast_1d(q)
    ff = np.zeros(q.shape)
    for i in range(4):
        ff += ffcoeff[element]['a'][i] * np.exp(-ffcoeff[element]['b'][i]*(q/(4*np.pi))**2)
    # ff += ffcoeff[element]['c']
    ff *= np.exp(-B* (q / (4*np.pi))**2)
    return ff

def realspace_formfactor(element, r=(np.arange(501))/1000., B=None):
    """Calculate real space atomic form factors"""
    if B is None:
        B = 0.0
    r = np.atleast_1d(r)
    ff = np.zeros(r.shape)
    for i in range(4):
        ai = ffcoeff[element]['a'][i]
        bi = ffcoeff[element]['b'][i]
        ff += (4*np.pi/(bi+B))**(3/2.)* ai * np.exp(-4 * np.pi**2 * r**2 /(bi+B))
    # i = np.where((r==0))
    # ff += signal.unit_impulse(r.shape, i) * ffcoeff[element]['c']
    return ff

def reciprocalspace_gaussian_formfactor(q=np.linspace(0,0.5,501), rho0=0.334, V=None, radius=None):
    """Calculate reciprocal space atomic form factors assuming an isotropic gaussian sphere (for excluded volume)."""
    if (V is None) and (radius is None):
        print("Error: either radius or volume of atom must be given.")
        exit()
    elif V is None:
        #calculate volume from radius assuming sphere
        V = (4*np.pi/3)*radius**3
    ff = rho0 * V * np.exp(-q**2*V**(2./3)/(4*np.pi))
    return ff

def realspace_gaussian_formfactor(r=np.linspace(-3,3,101), rho0=0.334, V=None, radius=None):
    """Calculate real space atomic form factors assuming an isotropic gaussian sphere (for excluded volume)."""
    if (V is None) and (radius is None):
        print("Error: either radius or volume of atom must be given.")
        exit()
    elif V is None:
        #calculate volume from radius assuming sphere
        V = (4*np.pi/3)*radius**3
    if V <= 0:
        ff = r*0
    else:
        ff = rho0 * np.exp(-np.pi*r**2/V**(2./3))
    return ff

def estimate_side_from_pdb(pdb):
    #roughly estimate maximum dimension
    #calculate max distance along x, y, z
    #take the maximum of the three
    #triple that value to set the default side
    #i.e. set oversampling to 3, like in denss
    if pdb.rij is not None:
        #if pdb.rij has already been calculated
        #then just take the Dmax from that
        D = np.max(pdb.rij)
    else:
        #if pdb.rij has not been calculated,
        #rather than calculating the whole distance
        #matrix, which can be slow and memory intensive
        #for large models, just approximate the maximum
        #length as the max of the range of x, y, or z 
        #values of the coordinates.
        xmin = np.min(pdb.coords[:,0]) - 1.7
        xmax = np.max(pdb.coords[:,0]) + 1.7
        ymin = np.min(pdb.coords[:,1]) - 1.7
        ymax = np.max(pdb.coords[:,1]) + 1.7
        zmin = np.min(pdb.coords[:,2]) - 1.7
        zmax = np.max(pdb.coords[:,2]) + 1.7
        wx = xmax-xmin
        wy = ymax-ymin
        wz = zmax-zmin
        D = np.max([wx,wy,wz])
    side = 3*D
    return side

def calc_chi2(Iq_exp, Iq_calc, scale=True, offset=False, interpolation=True,return_sf=False,return_fit=False):
    """Calculates a final score comparing experimental vs calculated intensity profiles
    for optimization of parameters defined in pdb2mrc. Score includes the chi2 and penalty 
    due to parameter variation from target parameter.

    Iq_exp - Experimental data, q, I, sigq (required)
    Iq_calc - calculated scattering profile's q, I, and sigq (required)
    scale (boolean) - Scale I_calc to I_exp
    """
    q_exp = np.copy(Iq_exp[:,0])
    I_exp = np.copy(Iq_exp[:,1])
    sigq_exp = np.copy(Iq_exp[:,2])
    q_calc = np.copy(Iq_calc[:,0])
    I_calc = np.copy(Iq_calc[:,1])
    if interpolation:
        I_calc_interpolator = interpolate.interp1d(q_calc,I_calc,kind='cubic',fill_value='extrapolate')
        I_calc = I_calc_interpolator(q_exp)
    else:
        #if interpolation of (coarse) calculated profile is disabled, we still need to at least
        #put the experimental data on the correct grid for comparison, so regrid the exp arrays
        #with simple 1D linear interpolation
        I_exp = np.interp(q_calc, q_exp, I_exp)
        sigq_exp = np.interp(q_calc, q_exp, sigq_exp)
        q_exp = np.copy(q_calc)

    if scale and offset:
        exp = np.vstack((I_exp/sigq_exp, np.ones(len(sigq_exp))*1/sigq_exp))
        calc = I_calc/sigq_exp
        exp_scale_factor, offset = _fit_by_least_squares(calc, exp)
    elif scale:
        exp_scale_factor = _fit_by_least_squares(I_calc/sigq_exp,I_exp/sigq_exp)
        offset = 0.0
    else:
        exp_scale_factor = 1.0
        offset = 0.0
    I_exp *= exp_scale_factor
    I_exp += offset
    sigq_exp *= exp_scale_factor
    chi2 = 1/len(q_exp) * np.sum(((I_exp-I_calc)/sigq_exp)**2)
    fit = np.vstack((q_exp,I_exp,sigq_exp,I_calc)).T
    if return_sf and return_fit:
        return chi2, exp_scale_factor, offset, fit
    elif return_sf and not return_fit:
        return chi2, exp_scale_factor
    elif not return_sf and return_fit:
        return chi2, fit
    else:
        return chi2

def calc_uniform_shell(pdb,x,y,z,thickness,distance=1.4):
    """create a one angstrom uniform layer around the particle

    Centered one water molecule radius away from the particle surface,
    #which means add the radius of a water molecule (1.4 A) to the radius of
    #the pdb surface atom (say 1.7 A), for a total of 1.4+1.7 from the pdb coordinates
    #since that is the center of the shell, and we want 1 A thick shell before blurring,
    #subtract 0.5 A from the inner support, and add 0.5 A for the outer support,
    #then subtract the inner support from the outer support

    pdb - instance of PDB class (required)
    x,y,z - meshgrids for x, y, and z (required)
    thickness - thickness of the shell (required)
    """
    r_water = 1.4
    inner_support = pdb2support_fast(pdb,x,y,z,radius=pdb.vdW,probe=distance-thickness/2)
    outer_support = pdb2support_fast(pdb,x,y,z,radius=pdb.vdW,probe=distance+thickness/2)
    shell_idx = outer_support
    shell_idx[inner_support] = False
    shell = shell_idx * 1.0
    return shell

def denss_3DFs(rho_start, dmax, ne=None, voxel=5., oversampling=3., positivity=True,
        output="map", steps=2001, seed=None, shrinkwrap=True, shrinkwrap_sigma_start=3,
        shrinkwrap_sigma_end=1.5, shrinkwrap_sigma_decay=0.99, shrinkwrap_threshold_fraction=0.2,
        shrinkwrap_iter=20, shrinkwrap_minstep=50, write_freq=100,support=None,
        enforce_connectivity=True, enforce_connectivity_steps=[6000],quiet=False):
    """Calculate electron density from starting map by refining phases only."""
    D = dmax
    side = oversampling*D
    halfside = side/2
    n = int(side/voxel)
    #want n to be even for speed/memory optimization with the FFT, ideally a power of 2, but wont enforce that
    if n%2==1: n += 1
    #store n for later use if needed
    nbox = n
    dx = side/n
    dV = dx**3
    V = side**3
    x_ = np.linspace(-halfside,halfside,n)
    x,y,z = np.meshgrid(x_,x_,x_,indexing='ij')
    r = np.sqrt(x**2 + y**2 + z**2)
    df = 1/side
    qx_ = np.fft.fftfreq(x_.size)*n*df*2*np.pi
    qz_ = np.fft.rfftfreq(x_.size)*n*df*2*np.pi
    qx, qy, qz = np.meshgrid(qx_,qx_,qx_,indexing='ij')
    qr = np.sqrt(qx**2+qy**2+qz**2)
    qmax = np.max(qr)
    qstep = np.min(qr[qr>0])
    nbins = int(qmax/qstep)
    qbins = np.linspace(0,nbins*qstep,nbins+1)
    #create modified qbins and put qbins in center of bin rather than at left edge of bin.
    qbinsc = np.copy(qbins)
    qbinsc[1:] += qstep/2.
    #create an array labeling each voxel according to which qbin it belongs
    qbin_labels = np.searchsorted(qbins,qr,"right")
    qbin_labels -= 1
    if steps == 'None' or steps is None or steps < 1:
        steps = int(shrinkwrap_iter * (np.log(shrinkwrap_sigma_end/shrinkwrap_sigma_start)/np.log(shrinkwrap_sigma_decay)) + shrinkwrap_minstep)
        steps += 3000
    else:
        steps = np.int(steps)
    Imean = np.zeros((steps+1,len(qbins)))
    chi = np.zeros((steps+1))
    rg = np.zeros((steps+1))
    supportV = np.zeros((steps+1))
    chibest = np.inf
    usesupport = True
    if support is None:
        support = np.ones(x.shape,dtype=bool)
    else:
        support = support.astype(bool)
    update_support = True
    sigma = shrinkwrap_sigma_start

    rho = rho_start
    F = np.fft.fftn(rho)
    Amp = np.abs(F)

    if not quiet:
        print("\n Step     Chi2     Rg    Support Volume")
        print(" ----- --------- ------- --------------")

    for j in range(steps):
        F = np.fft.fftn(rho)
        #APPLY RECIPROCAL SPACE RESTRAINTS
        #calculate spherical average of intensities from 3D Fs
        I3D = np.abs(F)**2
        Imean[j] = ndimage.mean(I3D, labels=qbin_labels, index=np.arange(0,qbin_labels.max()+1))
        #scale Fs to match data
        F *= Amp/np.abs(F)
        chi[j] = 1.0
        #APPLY REAL SPACE RESTRAINTS
        rhoprime = np.fft.ifftn(F,rho.shape)
        rhoprime = rhoprime.real
        if j%write_freq == 0:
            write_mrc(rhoprime/dV,side,output+"_current.mrc")
        rg[j] = rho2rg(rhoprime,r=r,support=support,dx=dx)
        newrho = np.zeros_like(rho)
        #Error Reduction
        newrho[support] = rhoprime[support]
        newrho[~support] = 0.0
        #enforce positivity by making all negative density points zero.
        if positivity:
            netmp = np.sum(newrho)
            newrho[newrho<0] = 0.0
            if np.sum(newrho) != 0:
                newrho *= netmp / np.sum(newrho)
        supportV[j] = np.sum(support)*dV

        if not quiet:
            sys.stdout.write("\r% 5i % 4.2e % 3.2f       % 5i          " % (j, chi[j], rg[j], supportV[j]))
            sys.stdout.flush()

        rho = newrho

    if not quiet:
        print()

    F = np.fft.fftn(rho)
    #calculate spherical average intensity from 3D Fs
    Imean[j+1] = ndimage.mean(np.abs(F)**2, labels=qbin_labels, index=np.arange(0,qbin_labels.max()+1))
    #scale Fs to match data
    F *= Amp/np.abs(F)
    rho = np.fft.ifftn(F,rho.shape)
    rho = rho.real

    #scale total number of electrons
    if ne is not None:
        rho *= ne / np.sum(rho)

    rg[j+1] = rho2rg(rho=rho,r=r,support=support,dx=dx)
    supportV[j+1] = supportV[j]

    #change rho to be the electron density in e-/angstroms^3, rather than number of electrons,
    #which is what the FFT assumes
    rho /= dV

    return rho



<|MERGE_RESOLUTION|>--- conflicted
+++ resolved
@@ -1099,26 +1099,14 @@
     nbins = int(qmax/qstep)
     qbins = np.linspace(0,nbins*qstep,nbins+1)
 
-<<<<<<< HEAD
-=======
-    #create modified qbins and put qbins in center of bin rather than at left edge of bin.
-    # qbinsc = np.copy(qbins)
-    # qbinsc[1:] += qstep/2.
-
->>>>>>> 72690eda
     #create an array labeling each voxel according to which qbin it belongs
     qbin_labels = np.searchsorted(qbins,qr,"right")
     qbin_labels -= 1
     qblravel = qbin_labels.ravel()
     xcount = np.bincount(qblravel)
 
-<<<<<<< HEAD
-    #create modified qbins and put qbins in center of bin rather than at left edge of bin.
-    qbinsc = mybinmean(qr.ravel(), qblravel, xcount=xcount, DENSS_GPU=False)
-=======
     #calculate qbinsc as average of q values in shell
     qbinsc = mybinmean(qr.ravel(), qblravel, xcount, DENSS_GPU)
->>>>>>> 72690eda
 
     #allow for any range of q data
     qdata = qbinsc[np.where( (qbinsc>=q.min()) & (qbinsc<=q.max()) )]
@@ -1176,12 +1164,7 @@
     prng = np.random.RandomState(seed)
 
     if rho_start is not None:
-<<<<<<< HEAD
-        rho_start *= dV
-        rho = np.copy(rho_start)
-=======
         rho = rho_start #*dV
->>>>>>> 72690eda
         if add_noise is not None:
             noise_factor = rho.max() * add_noise
             noise = prng.random_sample(size=x.shape)*noise_factor
@@ -1319,16 +1302,8 @@
 
         #APPLY RECIPROCAL SPACE RESTRAINTS
         #calculate spherical average of intensities from 3D Fs
-<<<<<<< HEAD
-        #for some reason, sometimes this fails
-        try:
-            I3D = abs2(F)
-        except:
-            I3D = myabs(F,DENSS_GPU=DENSS_GPU)**2
-=======
         # I3D = myabs(F, DENSS_GPU=DENSS_GPU)**2
         I3D = abs2(F)
->>>>>>> 72690eda
         Imean = mybinmean(I3D.ravel(), qblravel, xcount=xcount, DENSS_GPU=DENSS_GPU)
 
         #scale Fs to match data
@@ -1586,31 +1561,20 @@
         qblravel = cp.asnumpy(qblravel)
         xcount = cp.asnumpy(xcount)
 
-<<<<<<< HEAD
-    F = myfftn(rho)
-    #calculate spherical average intensity from 3D Fs
-    I3D = abs2(F)
-    Imean = mybinmean(I3D.ravel(), qblravel, xcount=xcount, DENSS_GPU=False)
-=======
     # F = myfftn(rho)
     F = myrfftn(rho)
     #calculate spherical average intensity from 3D Fs
     I3D = abs2(F)
     # I3D = myabs(F)**2
     Imean = mybinmean(I3D.ravel(), qblravel, xcount=xcount)
->>>>>>> 72690eda
 
     #scale Fs to match data
     factors = np.sqrt(Idata/Imean)
     factors[~qba] = 1.0
     F *= factors[qbin_labels]
-<<<<<<< HEAD
-    rho = myifftn(F).real
-=======
     # rho = myifftn(F)
     rho = myirfftn(F)
     rho = rho.real
->>>>>>> 72690eda
 
     #negative images yield the same scattering, so flip the image
     #to have more positive than negative values if necessary
